#-------------------------------------------------------------------------
# Copyright (c) Microsoft Corporation. All rights reserved.
# Licensed under the MIT License. See License.txt in the project root for
# license information.
#-------------------------------------------------------------------------

import time
import logging
import os

from uamqp import SendClient
from uamqp.message import Message, BatchMessage, Header, Properties
from uamqp.utils import add_batch
from uamqp.authentication import SASLPlainAuth, SASTokenAuth


logging.basicConfig(level=logging.INFO)


def test_send_single_message_to_target_partition_sasl_plain_auth(eventhub_config):
    hostname = eventhub_config['hostname']
    target = "amqps://{}/{}/Partitions/{}".format(eventhub_config['hostname'], eventhub_config['event_hub'], eventhub_config['partition'])
    auth = SASLPlainAuth(authcid=eventhub_config['key_name'], passwd=eventhub_config['access_key'])
    send_client = SendClient(hostname, target, auth=auth, idle_timeout=10, network_trace=True)
    send_client.open()
    while not send_client.client_ready():
        time.sleep(0.05)
    send_client.send_message(Message(data=[b'Test']))
    send_client.close()


<<<<<<< HEAD
def test_send_single_message_to_partition_sasl_plain_auth(eventhub_config):
    hostname = eventhub_config['hostname']
    target = "amqps://{}/{}".format(eventhub_config['hostname'], eventhub_config['event_hub'])
    auth = SASLPlainAuth(authcid=eventhub_config['key_name'], passwd=eventhub_config['access_key'])
=======
def test_send_single_large_message_to_target_partition_sasl_plain_auth(live_eventhub_config):
    hostname = live_eventhub_config['hostname']
    target = "amqps://{}/{}/Partitions/{}".format(live_eventhub_config['hostname'], live_eventhub_config['event_hub'], live_eventhub_config['partition'])
    auth = SASLPlainAuth(authcid=live_eventhub_config['key_name'], passwd=live_eventhub_config['access_key'])
    send_client = SendClient(hostname, target, auth=auth, idle_timeout=1000, network_trace=True)
    send_client.open()
    while not send_client.client_ready():
        time.sleep(0.05)
    send_client.send_message(Message(data=[b'Test' * 1024 * 128]))
    send_client.close()


def test_send_single_message_to_partition_sasl_plain_auth(live_eventhub_config):
    hostname = live_eventhub_config['hostname']
    target = "amqps://{}/{}".format(live_eventhub_config['hostname'], live_eventhub_config['event_hub'])
    auth = SASLPlainAuth(authcid=live_eventhub_config['key_name'], passwd=live_eventhub_config['access_key'])
>>>>>>> ca199c95
    send_client = SendClient(hostname, target, auth=auth, idle_timeout=10, network_trace=True)
    send_client.open()
    while not send_client.client_ready():
        time.sleep(0.05)
    send_client.send_message(Message(data=[b'Test']))
    send_client.close()


def test_send_message_to_partition_sas_auth(eventhub_config):
    hostname = eventhub_config['hostname']
    uri = "sb://{}/{}".format(eventhub_config['hostname'], eventhub_config['event_hub'])
    target = "amqps://{}/{}".format(eventhub_config['hostname'], eventhub_config['event_hub'])
    sas_auth = SASTokenAuth(
        uri=uri,
        audience=uri,
        username=eventhub_config['key_name'],
        password=eventhub_config['access_key']
    )
    send_client = SendClient(hostname, target, auth=sas_auth, idle_timeout=10, network_trace=True)
    send_client.open()
    while not send_client.client_ready():
        time.sleep(0.05)
    send_client.send_message(Message(data=[b'Test']))
    send_client.close()


def test_send_message_with_properties_to_partition_sas_auth(eventhub_config):
    hostname = eventhub_config['hostname']
    uri = "sb://{}/{}".format(eventhub_config['hostname'], eventhub_config['event_hub'])
    target = "amqps://{}/{}".format(eventhub_config['hostname'], eventhub_config['event_hub'])
    sas_auth = SASTokenAuth(
        uri=uri,
        audience=uri,
        username=eventhub_config['key_name'],
        password=eventhub_config['access_key']
    )
    send_client = SendClient(hostname, target, auth=sas_auth, idle_timeout=10, network_trace=True)
    send_client.open()
    while not send_client.client_ready():
        time.sleep(0.05)

    send_client.send_message(Message(data=[b'Test'], delivery_annotations={"my_key": "my_value"},
                                     message_annotations={"msganno": "msganno"},
                                     application_properties={"testapp": "testappvalue"}))

    send_client.close()


def test_send_batch_message_to_partition_sas_auth(eventhub_config):
    hostname = eventhub_config['hostname']
    uri = "sb://{}/{}".format(eventhub_config['hostname'], eventhub_config['event_hub'])
    target = "amqps://{}/{}".format(eventhub_config['hostname'], eventhub_config['event_hub'])
    sas_auth = SASTokenAuth(
        uri=uri,
        audience=uri,
        username=eventhub_config['key_name'],
        password=eventhub_config['access_key']
    )
    send_client = SendClient(hostname, target, auth=sas_auth, idle_timeout=10, network_trace=True)
    send_client.open()
    while not send_client.client_ready():
        time.sleep(0.05)

    batch_message = BatchMessage(data=[])
    for _ in range(10):
        add_batch(batch_message, Message(data=[b'Test']))
    send_client.send_message(batch_message)
    send_client.close()


def test_send_large_batch_message_to_partition_sas_auth(live_eventhub_config):
    hostname = live_eventhub_config['hostname']
    uri = "sb://{}/{}".format(live_eventhub_config['hostname'], live_eventhub_config['event_hub'])
    target = "amqps://{}/{}".format(live_eventhub_config['hostname'], live_eventhub_config['event_hub'])
    sas_auth = SASTokenAuth(
        uri=uri,
        audience=uri,
        username=live_eventhub_config['key_name'],
        password=live_eventhub_config['access_key']
    )
    send_client = SendClient(hostname, target, auth=sas_auth, idle_timeout=10, network_trace=True)
    send_client.open()
    while not send_client.client_ready():
        time.sleep(0.05)

    batch_message = BatchMessage(data=[])
    for i in range(10 * 1024):
        add_batch(batch_message, Message(data=[b'Test']))
    send_client.send_message(batch_message)
    send_client.close()


if __name__ == '__main__':
    config = {}
    config['hostname'] = os.environ['EVENT_HUB_HOSTNAME']
    config['event_hub'] = os.environ['EVENT_HUB_NAME']
    config['key_name'] = os.environ['EVENT_HUB_SAS_POLICY']
    config['access_key'] = os.environ['EVENT_HUB_SAS_KEY']
    config['consumer_group'] = "$Default"
    config['partition'] = "0"

    test_send_single_message_to_partition_sasl_plain_auth(config)
    test_send_single_message_to_target_partition_sasl_plain_auth(config)
    test_send_message_to_partition_sas_auth(config)
    test_send_batch_message_to_partition_sas_auth(config)
    test_send_message_with_properties_to_partition_sas_auth(config)
    test_send_single_large_message_to_target_partition_sasl_plain_auth(config)
    test_send_large_batch_message_to_partition_sas_auth(config)<|MERGE_RESOLUTION|>--- conflicted
+++ resolved
@@ -29,16 +29,10 @@
     send_client.close()
 
 
-<<<<<<< HEAD
-def test_send_single_message_to_partition_sasl_plain_auth(eventhub_config):
+def test_send_single_large_message_to_target_partition_sasl_plain_auth(eventhub_config):
     hostname = eventhub_config['hostname']
-    target = "amqps://{}/{}".format(eventhub_config['hostname'], eventhub_config['event_hub'])
-    auth = SASLPlainAuth(authcid=eventhub_config['key_name'], passwd=eventhub_config['access_key'])
-=======
-def test_send_single_large_message_to_target_partition_sasl_plain_auth(live_eventhub_config):
-    hostname = live_eventhub_config['hostname']
-    target = "amqps://{}/{}/Partitions/{}".format(live_eventhub_config['hostname'], live_eventhub_config['event_hub'], live_eventhub_config['partition'])
-    auth = SASLPlainAuth(authcid=live_eventhub_config['key_name'], passwd=live_eventhub_config['access_key'])
+    target = "amqps://{}/{}/Partitions/{}".format(eventhub_config['hostname'], eventhub_config['event_hub'], eventhub_config['partition'])
+    auth = SASLPlainAuth(authcid=eventhub_config['key_name'], passwd=leventhub_config['access_key'])
     send_client = SendClient(hostname, target, auth=auth, idle_timeout=1000, network_trace=True)
     send_client.open()
     while not send_client.client_ready():
@@ -46,12 +40,10 @@
     send_client.send_message(Message(data=[b'Test' * 1024 * 128]))
     send_client.close()
 
-
-def test_send_single_message_to_partition_sasl_plain_auth(live_eventhub_config):
-    hostname = live_eventhub_config['hostname']
-    target = "amqps://{}/{}".format(live_eventhub_config['hostname'], live_eventhub_config['event_hub'])
-    auth = SASLPlainAuth(authcid=live_eventhub_config['key_name'], passwd=live_eventhub_config['access_key'])
->>>>>>> ca199c95
+def test_send_single_message_to_partition_sasl_plain_auth(eventhub_config):
+    hostname = eventhub_config['hostname']
+    target = "amqps://{}/{}".format(eventhub_config['hostname'], eventhub_config['event_hub'])
+    auth = SASLPlainAuth(authcid=eventhub_config['key_name'], passwd=eventhub_config['access_key'])
     send_client = SendClient(hostname, target, auth=auth, idle_timeout=10, network_trace=True)
     send_client.open()
     while not send_client.client_ready():
@@ -122,15 +114,15 @@
     send_client.close()
 
 
-def test_send_large_batch_message_to_partition_sas_auth(live_eventhub_config):
-    hostname = live_eventhub_config['hostname']
-    uri = "sb://{}/{}".format(live_eventhub_config['hostname'], live_eventhub_config['event_hub'])
-    target = "amqps://{}/{}".format(live_eventhub_config['hostname'], live_eventhub_config['event_hub'])
+def test_send_large_batch_message_to_partition_sas_auth(eventhub_config):
+    hostname = eventhub_config['hostname']
+    uri = "sb://{}/{}".format(eventhub_config['hostname'], eventhub_config['event_hub'])
+    target = "amqps://{}/{}".format(eventhub_config['hostname'], eventhub_config['event_hub'])
     sas_auth = SASTokenAuth(
         uri=uri,
         audience=uri,
-        username=live_eventhub_config['key_name'],
-        password=live_eventhub_config['access_key']
+        username=eventhub_config['key_name'],
+        password=eventhub_config['access_key']
     )
     send_client = SendClient(hostname, target, auth=sas_auth, idle_timeout=10, network_trace=True)
     send_client.open()
