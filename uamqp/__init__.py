--- conflicted
+++ resolved
@@ -35,11 +35,7 @@
     pass  # Async not supported.
 
 
-<<<<<<< HEAD
-__version__ = "1.3.1"
-=======
 __version__ = "1.4.0"
->>>>>>> 4b9d0e15
 
 
 _logger = logging.getLogger(__name__)
