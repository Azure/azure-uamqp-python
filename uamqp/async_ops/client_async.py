#-------------------------------------------------------------------------
# Copyright (c) Microsoft Corporation. All rights reserved.
# Licensed under the MIT License. See License.txt in the project root for
# license information.
#--------------------------------------------------------------------------

# TODO: check this
# pylint: disable=super-init-not-called,too-many-lines

import asyncio
import collections.abc
import logging
import uuid

from uamqp import address, authentication, client, constants, errors, compat
from uamqp.utils import get_running_loop
from uamqp.async_ops.connection_async import ConnectionAsync
from uamqp.async_ops.receiver_async import MessageReceiverAsync
from uamqp.async_ops.sender_async import MessageSenderAsync
from uamqp.async_ops.session_async import SessionAsync

try:
    TimeoutException = TimeoutError
except NameError:
    TimeoutException = errors.ClientTimeout

_logger = logging.getLogger(__name__)


class AMQPClientAsync(client.AMQPClient):
    """An asynchronous AMQP client.

    :param remote_address: The AMQP endpoint to connect to. This could be a send target
     or a receive source.
    :type remote_address: str, bytes or ~uamqp.address.Address
    :param auth: Authentication for the connection. This should be one of the subclasses of
     uamqp.authentication.AMQPAuth. Currently this includes:
        - uamqp.authentication.SASLAnonymous
        - uamqp.authentication.SASLPlain
        - uamqp.authentication.SASTokenAsync
     If no authentication is supplied, SASLAnnoymous will be used by default.
    :type auth: ~uamqp.authentication.common.AMQPAuth
    :param client_name: The name for the client, also known as the Container ID.
     If no name is provided, a random GUID will be used.
    :type client_name: str or bytes
    :param loop: A user specified event loop.
    :type loop: ~asycnio.AbstractEventLoop
    :param debug: Whether to turn on network trace logs. If `True`, trace logs
     will be logged at INFO level. Default is `False`.
    :type debug: bool
    :param error_policy: A policy for parsing errors on link, connection and message
     disposition to determine whether the error should be retryable.
    :type error_policy: ~uamqp.errors.ErrorPolicy
    :param keep_alive_interval: If set, a thread will be started to keep the connection
     alive during periods of user inactivity. The value will determine how long the
     thread will sleep (in seconds) between pinging the connection. If 0 or None, no
     thread will be started.
    :type keep_alive_interval: int
    :param max_frame_size: Maximum AMQP frame size. Default is 63488 bytes.
    :type max_frame_size: int
    :param channel_max: Maximum number of Session channels in the Connection.
    :type channel_max: int
    :param idle_timeout: Timeout in milliseconds after which the Connection will close
     if there is no further activity.
    :type idle_timeout: int
    :param properties: Connection properties.
    :type properties: dict
    :param remote_idle_timeout_empty_frame_send_ratio: Ratio of empty frames to
     idle time for Connections with no activity. Value must be between
     0.0 and 1.0 inclusive. Default is 0.5.
    :type remote_idle_timeout_empty_frame_send_ratio: float
    :param incoming_window: The size of the allowed window for incoming messages.
    :type incoming_window: int
    :param outgoing_window: The size of the allowed window for outgoing messages.
    :type outgoing_window: int
    :param handle_max: The maximum number of concurrent link handles.
    :type handle_max: int
    :param on_attach: A callback function to be run on receipt of an ATTACH frame.
     The function must take 4 arguments: source, target, properties and error.
    :type on_attach: func[~uamqp.address.Source, ~uamqp.address.Target, dict, ~uamqp.errors.AMQPConnectionError]
    :param send_settle_mode: The mode by which to settle message send
     operations. If set to `Unsettled`, the client will wait for a confirmation
     from the service that the message was successfully sent. If set to 'Settled',
     the client will not wait for confirmation and assume success.
    :type send_settle_mode: ~uamqp.constants.SenderSettleMode
    :param receive_settle_mode: The mode by which to settle message receive
     operations. If set to `PeekLock`, the receiver will lock a message once received until
     the client accepts or rejects the message. If set to `ReceiveAndDelete`, the service
     will assume successful receipt of the message and clear it from the queue. The
     default is `PeekLock`.
    :type receive_settle_mode: ~uamqp.constants.ReceiverSettleMode
    :param encoding: The encoding to use for parameters supplied as strings.
     Default is 'UTF-8'
    :type encoding: str
    """

    def __init__(
            self,
            remote_address,
            auth=None,
            client_name=None,
            loop=None,
            debug=False,
            error_policy=None,
            keep_alive_interval=None,
            **kwargs):

        if loop:
            self.loop = loop
        else:
            try:
                if not self.loop:  # from sub class instance
                    self.loop = get_running_loop()
            except AttributeError:
                self.loop = get_running_loop()

        super(AMQPClientAsync, self).__init__(
            remote_address,
            auth=auth,
            client_name=client_name,
            debug=debug,
            error_policy=error_policy,
            keep_alive_interval=keep_alive_interval,
            **kwargs)

        # AMQP object settings
        self.connection_type = ConnectionAsync
        self.session_type = SessionAsync

    async def __aenter__(self):
        """Run Client in an async context manager."""
        await self.open_async()
        return self

    async def __aexit__(self, *args):
        """Close and destroy Client on exiting an async context manager."""
        await self.close_async()

    async def _keep_alive_async(self):
        start_time = self._counter.get_current_ms()
        try:
            while self._connection and not self._shutdown:
                current_time = self._counter.get_current_ms()
                elapsed_time = (current_time - start_time)/1000
                if elapsed_time >= self._keep_alive_interval:
                    _logger.info("Keeping %r connection alive. %r",
                                 self.__class__.__name__,
                                 self._connection.container_id)
                    await asyncio.shield(self._connection.work_async())
                    start_time = current_time
                await asyncio.sleep(1)
        except Exception as e:  # pylint: disable=broad-except
            _logger.info("Connection keep-alive for %r failed: %r.", self.__class__.__name__, e)

    async def _client_ready_async(self):  # pylint: disable=no-self-use
        """Determine whether the client is ready to start sending and/or
        receiving messages. To be ready, the connection must be open and
        authentication complete.

        :rtype: bool
        """
        return True

    async def _client_run_async(self):
        """Perform a single Connection iteration."""
        await asyncio.shield(self._connection.work_async())

    async def _redirect_async(self, redirect, auth):
        """Redirect the client endpoint using a Link DETACH redirect
        response.

        :param redirect: The Link DETACH redirect details.
        :type redirect: ~uamqp.errors.LinkRedirect
        :param auth: Authentication credentials to the redirected endpoint.
        :type auth: ~uamqp.authentication.common.AMQPAuth
        """
        # pylint: disable=protected-access
        if not self._connection.cbs:
            _logger.info("Closing non-CBS session.")
            await asyncio.shield(self._session.destroy_async())
        self._session = None
        self._auth = auth
        self._hostname = self._remote_address.hostname
        await self._connection.redirect_async(redirect, auth)
        if not self._connection.cbs and isinstance(self._auth, authentication.CBSAsyncAuthMixin):
            self._connection.cbs = await asyncio.shield(self._auth.create_authenticator_async(
                self._connection,
                debug=self._debug_trace,
                incoming_window=self._incoming_window,
                outgoing_window=self._outgoing_window,
                handle_max=self._handle_max,
                on_attach=self._on_attach,
                loop=self.loop))
            self._session = self._auth._session
        elif self._connection.cbs:
            self._session = self._auth._session
        else:
            self._session = self.session_type(
                self._connection,
                incoming_window=self._incoming_window,
                outgoing_window=self._outgoing_window,
                handle_max=self._handle_max,
                on_attach=self._on_attach,
                loop=self.loop)

    async def open_async(self, connection=None):
        """Asynchronously open the client. The client can create a new Connection
        or an existing Connection can be passed in. This existing Connection
        may have an existing CBS authentication Session, which will be
        used for this client as well. Otherwise a new Session will be
        created.

        :param connection: An existing Connection that may be shared between
         multiple clients.
        :type connetion: ~uamqp.async_ops.connection_async.ConnectionAsync
        """
        # pylint: disable=protected-access
        if self._session:
            return  # already open
        try:
            if connection:
                _logger.info("Using existing connection.")
                self._auth = connection.auth
                self._ext_connection = True
                await connection.lock_async()
            self._connection = connection or self.connection_type(
                self._hostname,
                self._auth,
                container_id=self._name,
                max_frame_size=self._max_frame_size,
                channel_max=self._channel_max,
                idle_timeout=self._idle_timeout,
                properties=self._properties,
                remote_idle_timeout_empty_frame_send_ratio=self._remote_idle_timeout_empty_frame_send_ratio,
                error_policy=self._error_policy,
                debug=self._debug_trace,
                loop=self.loop)
            if not self._connection.cbs and isinstance(self._auth, authentication.CBSAsyncAuthMixin):
                self._connection.cbs = await asyncio.shield(self._auth.create_authenticator_async(
                    self._connection,
                    debug=self._debug_trace,
                    incoming_window=self._incoming_window,
                    outgoing_window=self._outgoing_window,
                    handle_max=self._handle_max,
                    on_attach=self._on_attach,
                    loop=self.loop))
                self._session = self._auth._session
            elif self._connection.cbs:
                self._session = self._auth._session
            else:
                self._session = self.session_type(
                    self._connection,
                    incoming_window=self._incoming_window,
                    outgoing_window=self._outgoing_window,
                    handle_max=self._handle_max,
                    on_attach=self._on_attach,
                    loop=self.loop)
            if self._keep_alive_interval:
                self._keep_alive_thread = asyncio.ensure_future(self._keep_alive_async(), loop=self.loop)
        finally:
            if self._ext_connection:
                connection.release_async()

    async def close_async(self):
        """Close the client asynchronously. This includes closing the Session
        and CBS authentication layer as well as the Connection.
        If the client was opened using an external Connection,
        this will be left intact.
        """
        if self.message_handler:
            await self.message_handler.destroy_async()
            self.message_handler = None
        self._shutdown = True
        if self._keep_alive_thread:
            await self._keep_alive_thread
            self._keep_alive_thread = None
        if not self._session:
            return  # already closed.
        if not self._connection.cbs:
            _logger.info("Closing non-CBS session.")
            await asyncio.shield(self._session.destroy_async())
        else:
            _logger.info("CBS session pending %r.", self._connection.container_id)
        self._session = None
        if not self._ext_connection:
            _logger.info("Closing exclusive connection %r.", self._connection.container_id)
            await asyncio.shield(self._connection.destroy_async())
        else:
            _logger.info("Shared connection remaining open.")
        self._connection = None

    async def mgmt_request_async(self, message, operation, op_type=None, node=None, callback=None, **kwargs):
        """Run an asynchronous request/response operation. These are frequently used
        for management tasks against a $management node, however any node name can be
        specified and the available options will depend on the target service.

        :param message: The message to send in the management request.
        :type message: ~uamqp.message.Message
        :param operation: The type of operation to be performed. This value will
         be service-specific, but common values include READ, CREATE and UPDATE.
         This value will be added as an application property on the message.
        :type operation: bytes or str
        :param op_type: The type on which to carry out the operation. This will
         be specific to the entities of the service. This value will be added as
         an application property on the message.
        :type op_type: bytes
        :param node: The target node. Default is `b"$management"`.
        :type node: bytes or str
        :param timeout: Provide an optional timeout in milliseconds within which a response
         to the management request must be received.
        :type timeout: float
        :param callback: The function to process the returned parameters of the management
         request including status code and a description if available. This can be used
         to reformat the response or raise an error based on content. The function must
         take 3 arguments - status code, response message and description.
        :type callback: ~callable[int, bytes, ~uamqp.message.Message]
        :param status_code_field: Provide an alternate name for the status code in the
         response body which can vary between services due to the spec still being in draft.
         The default is `b"statusCode"`.
        :type status_code_field: bytes or str
        :param description_fields: Provide an alternate name for the description in the
         response body which can vary between services due to the spec still being in draft.
         The default is `b"statusDescription"`.
        :type description_fields: bytes or str
        :rtype: ~uamqp.message.Message
        """
        while not await self.auth_complete_async():
            await asyncio.sleep(0.05)
        response = await asyncio.shield(self._session.mgmt_request_async(
            message,
            operation,
            op_type=op_type,
            node=node,
            callback=callback,
            encoding=self._encoding,
            debug=self._debug_trace,
            **kwargs))
        return response

    async def auth_complete_async(self):
        """Whether the authentication handshake is complete during
        connection initialization.

        :rtype: bool
        """
        timeout = False
        auth_in_progress = False
        if self._connection.cbs:
            timeout, auth_in_progress = await self._auth.handle_token_async()
            if timeout is None and auth_in_progress is None:
                _logger.debug("No work done.")
                return False
        if timeout:
            _logger.info("CBS authentication timeout on connection: %r.", self._connection.container_id)
            raise TimeoutException("Authorization timeout.")
        if auth_in_progress:
            await self._connection.work_async()
            return False
        return True

    async def client_ready_async(self):
        """
        Whether the handler has completed all start up processes such as
        establishing the connection, session, link and authentication, and
        is not ready to process messages.

        :rtype: bool
        """
        if not await self.auth_complete_async():
            return False
        if not await self._client_ready_async():
            await self._connection.work_async()
            return False
        return True

    async def do_work_async(self):
        """Run a single connection iteration asynchronously.
        This will return `True` if the connection is still open
        and ready to be used for further work, or `False` if it needs
        to be shut down.

        :rtype: bool
        :raises: TimeoutError or ~uamqp.errors.ClientTimeout if CBS authentication timeout reached.
        """
        if self._shutdown:
            return False
        if not await self.client_ready_async():
            return True
        return await self._client_run_async()


class SendClientAsync(client.SendClient, AMQPClientAsync):
    """An AMQP client for sending messages asynchronously.

    :param target: The target AMQP service endpoint. This can either be the URI as
     a string or a ~uamqp.address.Target object.
    :type target: str, bytes or ~uamqp.address.Target
    :param auth: Authentication for the connection. This should be one of the subclasses of
     uamqp.authentication.AMQPAuth. Currently this includes:
        - uamqp.authentication.SASLAnonymous
        - uamqp.authentication.SASLPlain
        - uamqp.authentication.SASTokenAsync
     If no authentication is supplied, SASLAnnoymous will be used by default.
    :type auth: ~uamqp.authentication.common.AMQPAuth
    :param client_name: The name for the client, also known as the Container ID.
     If no name is provided, a random GUID will be used.
    :type client_name: str or bytes
    :param loop: A user specified event loop.
    :type loop: ~asycnio.AbstractEventLoop
    :param debug: Whether to turn on network trace logs. If `True`, trace logs
     will be logged at INFO level. Default is `False`.
    :type debug: bool
    :param msg_timeout: A timeout in seconds for messages from when they have been
     added to the send queue to when the message is actually sent. This prevents potentially
     expired data from being sent. If set to 0, messages will not expire. Default is 0.
    :type msg_timeout: int
    :param error_policy: A policy for parsing errors on link, connection and message
     disposition to determine whether the error should be retryable.
    :type error_policy: ~uamqp.errors.ErrorPolicy
    :param keep_alive_interval: If set, a thread will be started to keep the connection
     alive during periods of user inactivity. The value will determine how long the
     thread will sleep (in seconds) between pinging the connection. If 0 or None, no
     thread will be started.
    :type keep_alive_interval: int
    :param send_settle_mode: The mode by which to settle message send
     operations. If set to `Unsettled`, the client will wait for a confirmation
     from the service that the message was successfully sent. If set to 'Settled',
     the client will not wait for confirmation and assume success.
    :type send_settle_mode: ~uamqp.constants.SenderSettleMode
    :param receive_settle_mode: The mode by which to settle message receive
     operations. If set to `PeekLock`, the receiver will lock a message once received until
     the client accepts or rejects the message. If set to `ReceiveAndDelete`, the service
     will assume successful receipt of the message and clear it from the queue. The
     default is `PeekLock`.
    :type receive_settle_mode: ~uamqp.constants.ReceiverSettleMode
    :param max_message_size: The maximum allowed message size negotiated for the Link.
    :type max_message_size: int
    :param link_properties: Metadata to be sent in the Link ATTACH frame.
    :type link_properties: dict
    :param link_credit: The sender Link credit that determines how many
     messages the Link will attempt to handle per connection iteration.
    :type link_credit: int
    :param max_frame_size: Maximum AMQP frame size. Default is 63488 bytes.
    :type max_frame_size: int
    :param channel_max: Maximum number of Session channels in the Connection.
    :type channel_max: int
    :param idle_timeout: Timeout in milliseconds after which the Connection will close
     if there is no further activity.
    :type idle_timeout: int
    :param properties: Connection properties.
    :type properties: dict
    :param remote_idle_timeout_empty_frame_send_ratio: Ratio of empty frames to
     idle time for Connections with no activity. Value must be between
     0.0 and 1.0 inclusive. Default is 0.5.
    :type remote_idle_timeout_empty_frame_send_ratio: float
    :param incoming_window: The size of the allowed window for incoming messages.
    :type incoming_window: int
    :param outgoing_window: The size of the allowed window for outgoing messages.
    :type outgoing_window: int
    :param handle_max: The maximum number of concurrent link handles.
    :type handle_max: int
    :param on_attach: A callback function to be run on receipt of an ATTACH frame.
     The function must take 4 arguments: source, target, properties and error.
    :type on_attach: func[~uamqp.address.Source, ~uamqp.address.Target, dict, ~uamqp.errors.AMQPConnectionError]
    :param encoding: The encoding to use for parameters supplied as strings.
     Default is 'UTF-8'
    :type encoding: str
    """

    def __init__(
            self,
            target,
            auth=None,
            client_name=None,
            loop=None,
            debug=False,
            msg_timeout=0,
            error_policy=None,
            keep_alive_interval=None,
            **kwargs):
        self.loop = loop or get_running_loop()
        client.SendClient.__init__(
            self,
            target,
            auth=auth,
            client_name=client_name,
            debug=debug,
            msg_timeout=msg_timeout,
            error_policy=error_policy,
            keep_alive_interval=keep_alive_interval,
            **kwargs)

        # AMQP object settings
        self.sender_type = MessageSenderAsync
        self._pending_messages_lock = asyncio.Lock()

    async def _client_ready_async(self):
        """Determine whether the client is ready to start sending messages.
        To be ready, the connection must be open and authentication complete,
        The Session, Link and MessageSender must be open and in non-errored
        states.

        :rtype: bool
        :raises: ~uamqp.errors.MessageHandlerError if the MessageSender
         goes into an error state.
        """
        # pylint: disable=protected-access
        if not self.message_handler:
            self.message_handler = self.sender_type(
                self._session, self._name, self._remote_address,
                name='sender-link-{}'.format(uuid.uuid4()),
                debug=self._debug_trace,
                send_settle_mode=self._send_settle_mode,
                receive_settle_mode=self._receive_settle_mode,
                max_message_size=self._max_message_size,
                properties=self._link_properties,
                error_policy=self._error_policy,
                encoding=self._encoding,
                executor=self._connection._executor,
                loop=self.loop)
            await asyncio.shield(self.message_handler.open_async())
            return False
        if self.message_handler.get_state() == constants.MessageSenderState.Error:
            raise errors.MessageHandlerError(
                "Message Sender Client is in an error state. "
                "Please confirm credentials and access permissions."
                "\nSee debug trace for more details.")
        if self.message_handler.get_state() != constants.MessageSenderState.Open:
            return False
        return True

    async def _transfer_message_async(self, message, timeout):
        sent = await asyncio.shield(self.message_handler.send_async(message, self._on_message_sent, timeout=timeout))
        if not sent:
            _logger.info("Message not sent, raising RuntimeError.")
            raise RuntimeError("Message sender failed to add message data to outgoing queue.")

    async def _filter_pending_async(self):
        filtered = []
        for message in self._pending_messages:
            if message.state in constants.DONE_STATES:
                continue
            elif message.state == constants.MessageState.WaitingForSendAck:
                self._waiting_messages += 1
            elif message.state == constants.MessageState.WaitingToBeSent:
                message.state = constants.MessageState.WaitingForSendAck
                try:
                    timeout = self._get_msg_timeout(message)
                    if timeout is None:
                        self._on_message_sent(message, constants.MessageSendResult.Timeout)
                        if message.state != constants.MessageState.WaitingToBeSent:
                            continue
                    else:
                        await self._transfer_message_async(message, timeout)
                except Exception as exp:  # pylint: disable=broad-except
                    self._on_message_sent(message, constants.MessageSendResult.Error, delivery_state=exp)
                    if message.state != constants.MessageState.WaitingToBeSent:
                        continue
            filtered.append(message)
        return filtered

    async def _client_run_async(self):
        """MessageSender Link is now open - perform message send
        on all pending messages.
        Will return True if operation successful and client can remain open for
        further work.

        :rtype: bool
        """
        # pylint: disable=protected-access
        await self.message_handler.work_async()
        self._waiting_messages = 0
        async with self._pending_messages_lock:
            self._pending_messages = await self._filter_pending_async()
        if self._backoff and not self._waiting_messages:
            _logger.info("Client told to backoff - sleeping for %r seconds", self._backoff)
            await self._connection.sleep_async(self._backoff)
            self._backoff = 0
        await asyncio.shield(self._connection.work_async())
        return True

    async def redirect_async(self, redirect, auth):
        """Redirect the client endpoint using a Link DETACH redirect
        response.

        :param redirect: The Link DETACH redirect details.
        :type redirect: ~uamqp.errors.LinkRedirect
        :param auth: Authentication credentials to the redirected endpoint.
        :type auth: ~uamqp.authentication.common.AMQPAuth
        """
        if self._ext_connection:
            raise ValueError(
                "Clients with a shared connection cannot be "
                "automatically redirected.")
        if self.message_handler:
            await self.message_handler.destroy_async()
            self.message_handler = None
        async with self._pending_messages_lock:
            self._pending_messages = []

        self._remote_address = address.Target(redirect.address)
        await self._redirect_async(redirect, auth)

    async def close_async(self):
        """Close down the client asynchronously. No further
        messages can be sent and the client cannot be re-opened.

        All pending, unsent messages will remain uncleared to allow
        them to be inspected and queued to a new client.
        """
        await super(SendClientAsync, self).close_async()

    async def wait_async(self):
        """Run the client asynchronously until all pending messages
        in the queue have been processed.
        """
        while self.messages_pending():
            await self.do_work_async()

    async def send_message_async(self, messages, close_on_done=False):
        """Send a single message or batched message asynchronously.

        :param messages: A message to send. This can either be a single instance
         of ~uamqp.message.Message, or multiple messages wrapped in an instance
         of ~uamqp.message.BatchMessage.
        :type message: ~uamqp.message.Message
        :param close_on_done: Close the client once the message is sent. Default is `False`.
        :type close_on_done: bool
        :raises: ~uamqp.errors.MessageException if message fails to send after retry policy
         is exhausted.
        """
        batch = messages.gather()
        pending_batch = []
        for message in batch:
            message.idle_time = self._counter.get_current_ms()
            async with self._pending_messages_lock:
                self._pending_messages.append(message)
            pending_batch.append(message)
        await self.open_async()
        try:
            while any([m for m in pending_batch if m.state not in constants.DONE_STATES]):
                await self.do_work_async()
            failed = [m for m in pending_batch if m.state == constants.MessageState.SendFailed]
            if any(failed):
                details = {"total_messages": len(pending_batch), "number_failed": len(failed)}
                details['failed_messages'] = {}
                exception = None
                for failed_message in failed:
                    exception = failed_message._response  # pylint: disable=protected-access
                    details['failed_messages'][failed_message] = exception
                raise errors.ClientMessageError(exception, info=details)
        finally:
            if close_on_done:
                await self.close_async()

    async def send_all_messages_async(self, close_on_done=True):
        """Send all pending messages in the queue asynchronously.
        This will return a list of the send result of all the pending
        messages so it can be determined if any messages failed to send.
        This function will open the client if it is not already open.

        :param close_on_done: Close the client once the messages are sent.
         Default is `True`.
        :type close_on_done: bool
        :rtype: list[~uamqp.constants.MessageState]
        """
        await self.open_async()
        try:
            async with self._pending_messages_lock:
                messages = self._pending_messages[:]
            await self.wait_async()
            results = [m.state for m in messages]
            return results
        finally:
            if close_on_done:
                await self.close_async()


class ReceiveClientAsync(client.ReceiveClient, AMQPClientAsync):
    """An AMQP client for receiving messages asynchronously.

    :param target: The source AMQP service endpoint. This can either be the URI as
     a string or a ~uamqp.address.Source object.
    :type target: str, bytes or ~uamqp.address.Source
    :param auth: Authentication for the connection. This should be one of the subclasses of
     uamqp.authentication.AMQPAuth. Currently this includes:
        - uamqp.authentication.SASLAnonymous
        - uamqp.authentication.SASLPlain
        - uamqp.authentication.SASTokenAsync
     If no authentication is supplied, SASLAnnoymous will be used by default.
    :type auth: ~uamqp.authentication.common.AMQPAuth
    :param client_name: The name for the client, also known as the Container ID.
     If no name is provided, a random GUID will be used.
    :type client_name: str or bytes
    :param loop: A user specified event loop.
    :type loop: ~asycnio.AbstractEventLoop
    :param debug: Whether to turn on network trace logs. If `True`, trace logs
     will be logged at INFO level. Default is `False`.
    :type debug: bool
    :param timeout: A timeout in milliseconds. The receiver will shut down if no
     new messages are received after the specified timeout. If set to 0, the receiver
     will never timeout and will continue to listen. The default is 0.
    :type timeout: float
    :param auto_complete: Whether to automatically settle message received via callback
     or via iterator. If the message has not been explicitly settled after processing
     the message will be accepted. Alternatively, when used with batch receive, this setting
     will determine whether the messages are pre-emptively settled during batching, or otherwise
     let to the user to be explicitly settled.
    :type auto_complete: bool
    :param error_policy: A policy for parsing errors on link, connection and message
     disposition to determine whether the error should be retryable.
    :type error_policy: ~uamqp.errors.ErrorPolicy
    :param keep_alive_interval: If set, a thread will be started to keep the connection
     alive during periods of user inactivity. The value will determine how long the
     thread will sleep (in seconds) between pinging the connection. If 0 or None, no
     thread will be started.
    :type keep_alive_interval: int
    :param send_settle_mode: The mode by which to settle message send
     operations. If set to `Unsettled`, the client will wait for a confirmation
     from the service that the message was successfully sent. If set to 'Settled',
     the client will not wait for confirmation and assume success.
    :type send_settle_mode: ~uamqp.constants.SenderSettleMode
    :param receive_settle_mode: The mode by which to settle message receive
     operations. If set to `PeekLock`, the receiver will lock a message once received until
     the client accepts or rejects the message. If set to `ReceiveAndDelete`, the service
     will assume successful receipt of the message and clear it from the queue. The
     default is `PeekLock`.
    :type receive_settle_mode: ~uamqp.constants.ReceiverSettleMode
    :param max_message_size: The maximum allowed message size negotiated for the Link.
    :type max_message_size: int
    :param link_properties: Metadata to be sent in the Link ATTACH frame.
    :type link_properties: dict
    :param prefetch: The receiver Link credit that determines how many
     messages the Link will attempt to handle per connection iteration.
     The default is 300.
    :type prefetch: int
    :param max_frame_size: Maximum AMQP frame size. Default is 63488 bytes.
    :type max_frame_size: int
    :param channel_max: Maximum number of Session channels in the Connection.
    :type channel_max: int
    :param idle_timeout: Timeout in milliseconds after which the Connection will close
     if there is no further activity.
    :type idle_timeout: int
    :param properties: Connection properties.
    :type properties: dict
    :param remote_idle_timeout_empty_frame_send_ratio: Ratio of empty frames to
     idle time for Connections with no activity. Value must be between
     0.0 and 1.0 inclusive. Default is 0.5.
    :type remote_idle_timeout_empty_frame_send_ratio: float
    :param incoming_window: The size of the allowed window for incoming messages.
    :type incoming_window: int
    :param outgoing_window: The size of the allowed window for outgoing messages.
    :type outgoing_window: int
    :param handle_max: The maximum number of concurrent link handles.
    :type handle_max: int
    :param on_attach: A callback function to be run on receipt of an ATTACH frame.
     The function must take 4 arguments: source, target, properties and error.
    :type on_attach: func[~uamqp.address.Source, ~uamqp.address.Target, dict, ~uamqp.errors.AMQPConnectionError]
    :param encoding: The encoding to use for parameters supplied as strings.
     Default is 'UTF-8'
    :type encoding: str
    """

    def __init__(
            self,
            source,
            auth=None,
            client_name=None,
            loop=None,
            debug=False,
            timeout=0,
            auto_complete=True,
            error_policy=None,
            keep_alive_interval=None,
            **kwargs):
        self.loop = loop or get_running_loop()
        client.ReceiveClient.__init__(
            self,
            source,
            auth=auth,
            client_name=client_name,
            debug=debug,
            timeout=timeout,
            auto_complete=auto_complete,
            error_policy=error_policy,
            keep_alive_interval=keep_alive_interval,
            **kwargs)

        # AMQP object settings
        self.receiver_type = MessageReceiverAsync

    async def _client_ready_async(self):
        """Determine whether the client is ready to start receiving messages.
        To be ready, the connection must be open and authentication complete,
        The Session, Link and MessageReceiver must be open and in non-errored
        states.

        :rtype: bool
        :raises: ~uamqp.errors.MessageHandlerError if the MessageReceiver
         goes into an error state.
        """
        # pylint: disable=protected-access
        if not self.message_handler:
            self.message_handler = self.receiver_type(
                self._session, self._remote_address, self._name,
                on_message_received=self._message_received,
                name='receiver-link-{}'.format(uuid.uuid4()),
                debug=self._debug_trace,
                receive_settle_mode=self._receive_settle_mode,
                send_settle_mode=self._send_settle_mode,
                prefetch=self._prefetch,
                max_message_size=self._max_message_size,
                properties=self._link_properties,
                error_policy=self._error_policy,
                encoding=self._encoding,
<<<<<<< HEAD
                executor=self._connection._executor,
=======
                desired_capabilities=self._desired_capabilities,
>>>>>>> d2c88f4a
                loop=self.loop)
            await asyncio.shield(self.message_handler.open_async())
            return False
        if self.message_handler.get_state() == constants.MessageReceiverState.Error:
            raise errors.MessageHandlerError(
                "Message Receiver Client is in an error state. "
                "Please confirm credentials and access permissions."
                "\nSee debug trace for more details.")
        if self.message_handler.get_state() != constants.MessageReceiverState.Open:
            self._last_activity_timestamp = self._counter.get_current_ms()
            return False
        return True

    async def _client_run_async(self):
        """MessageReceiver Link is now open - start receiving messages.
        Will return True if operation successful and client can remain open for
        further work.

        :rtype: bool
        """
        await self.message_handler.work_async()
        await self._connection.work_async()
        now = self._counter.get_current_ms()
        if self._last_activity_timestamp and not self._was_message_received:
            # If no messages are coming through, back off a little to keep CPU use low.
            await asyncio.sleep(0.05)
            if self._timeout > 0:
                timespan = now - self._last_activity_timestamp
                if timespan >= self._timeout:
                    _logger.info("Timeout reached, closing receiver.")
                    self._shutdown = True
        else:
            self._last_activity_timestamp = now
        self._was_message_received = False
        return True

    async def receive_messages_async(self, on_message_received):
        """Receive messages asynchronously. This function will run indefinitely,
        until the client closes either via timeout, error or forced
        interruption (e.g. keyboard interrupt).

        If the receive client is configured with `auto_complete=True` then the messages that
        have not been settled on completion of the provided callback will automatically be
        accepted provided it has not expired. If an error occurs or the message has expired
        it will be released. Alternatively if `auto_complete=False`, each message will need
        to be explicitly settled during the callback, otherwise it will be released.

        :param on_message_received: A callback to process messages as they arrive from the
         service. It takes a single argument, a ~uamqp.message.Message object.
        :type on_message_received: callable[~uamqp.message.Message]
        """
        self._streaming_receive = True
        await self.open_async()
        self._message_received_callback = on_message_received
        receiving = True
        try:
            while receiving:
                receiving = await self.do_work_async()
        except:
            receiving = False
            raise
        finally:
            self._streaming_receive = False
            if not receiving:
                await self.close_async()

    async def receive_message_batch_async(self, max_batch_size=None, on_message_received=None, timeout=0):
        """Receive a batch of messages asynchronously. This method will return as soon as some
        messages are available rather than waiting to achieve a specific batch size, and
        therefore the number of messages returned per call will vary up to the maximum allowed.

        If the receive client is configured with `auto_complete=True` then the messages received
        in the batch returned by this function will already be settled. Alternatively, if
        `auto_complete=False`, then each message will need to be explicitly settled before
        it expires and is released.

        :param max_batch_size: The maximum number of messages that can be returned in
         one call. This value cannot be larger than the prefetch value, and if not specified,
         the prefetch value will be used.
        :type max_batch_size: int
        :param on_message_received: A callback to process messages as they arrive from the
         service. It takes a single argument, a ~uamqp.message.Message object.
        :type on_message_received: callable[~uamqp.message.Message]
        :param timeout: Timeout in milliseconds for which to wait to receive any messages.
         If no messages are received in this time, an empty list will be returned. If set to
         0, the client will continue to wait until at least one message is received. The
         default is 0.
        :type timeout: float
        """
        self._message_received_callback = on_message_received
        max_batch_size = max_batch_size or self._prefetch
        if max_batch_size > self._prefetch:
            raise ValueError(
                'Maximum batch size {} cannot be greater than the '
                'connection link credit: {}'.format(max_batch_size, self._prefetch))
        timeout = self._counter.get_current_ms() + int(timeout) if timeout else 0
        expired = False
        await self.open_async()
        receiving = True
        batch = []
        while not self._received_messages.empty() and len(batch) < max_batch_size:
            batch.append(self._received_messages.get())
            self._received_messages.task_done()
        if len(batch) >= max_batch_size:
            return batch

        while receiving and not expired and len(batch) < max_batch_size:
            while receiving and self._received_messages.qsize() < max_batch_size:
                if timeout and self._counter.get_current_ms() > timeout:
                    expired = True
                    break
                before = self._received_messages.qsize()
                receiving = await self.do_work_async()
                received = self._received_messages.qsize() - before
                if self._received_messages.qsize() > 0 and received == 0:
                    # No new messages arrived, but we have some - so return what we have.
                    expired = True
                    break

            while not self._received_messages.empty() and len(batch) < max_batch_size:
                batch.append(self._received_messages.get())
                self._received_messages.task_done()
        return batch

    def receive_messages_iter_async(self, on_message_received=None):
        """Receive messages by asynchronous generator. Messages returned in the
        generator have already been accepted - if you wish to add logic to accept
        or reject messages based on custom criteria, pass in a callback.

        If the receive client is configured with `auto_complete=True` then the messages received
        from the iterator returned by this function will be automatically settled when the iterator
        is incremented. Alternatively, if `auto_complete=False`, then each message will need to
        be explicitly settled before it expires and is released.

        :param on_message_received: A callback to process messages as they arrive from the
         service. It takes a single argument, a ~uamqp.message.Message object.
        :type on_message_received: callable[~uamqp.message.Message]
        :rtype: Generator[~uamqp.message.Message]
        """
        self._message_received_callback = on_message_received
        return AsyncMessageIter(self, auto_complete=self.auto_complete)

    async def redirect_async(self, redirect, auth):
        """Redirect the client endpoint using a Link DETACH redirect
        response.

        :param redirect: The Link DETACH redirect details.
        :type redirect: ~uamqp.errors.LinkRedirect
        :param auth: Authentication credentials to the redirected endpoint.
        :type auth: ~uamqp.authentication.common.AMQPAuth
        """
        if self._ext_connection:
            raise ValueError(
                "Clients with a shared connection cannot be "
                "automatically redirected.")
        if self.message_handler:
            await self.message_handler.destroy_async()
            self.message_handler = None
        self._shutdown = False
        self._last_activity_timestamp = None
        self._was_message_received = False
        self._received_messages = compat.queue.Queue()

        self._remote_address = address.Source(redirect.address)
        await self._redirect_async(redirect, auth)

    async def close_async(self):
        """Asynchonously close the receive client."""
        await super(ReceiveClientAsync, self).close_async()


class AsyncMessageIter(collections.abc.AsyncIterator):  # pylint: disable=no-member
    """Python 3.5 and 3.6 compatible asynchronous generator.

    :param recv_client: The receiving client.
    :type recv_client: ~uamqp.async_ops.client_async.ReceiveClientAsync
    """

    def __init__(self, rcv_client, auto_complete=True):
        self._client = rcv_client
        self._client.auto_complete = False
        self.receiving = True
        self.auto_complete = auto_complete
        self.current_message = None

    async def __anext__(self):
        # pylint: disable=protected-access
        await self._client.open_async()
        if self.current_message and self.auto_complete:
            self.current_message.accept()
        try:
            while self.receiving and self._client._received_messages.empty():
                self.receiving = await self._client.do_work_async()
            if not self._client._received_messages.empty():
                message = self._client._received_messages.get()
                self._client._received_messages.task_done()
                self.current_message = message
                return message
            raise StopAsyncIteration("Message receiver closing.")  # pylint: disable=undefined-variable
        except:
            self.receiving = False
            raise
        finally:
            if not self.receiving:
                await self._client.close_async()<|MERGE_RESOLUTION|>--- conflicted
+++ resolved
@@ -813,11 +813,8 @@
                 properties=self._link_properties,
                 error_policy=self._error_policy,
                 encoding=self._encoding,
-<<<<<<< HEAD
+                desired_capabilities=self._desired_capabilities,
                 executor=self._connection._executor,
-=======
-                desired_capabilities=self._desired_capabilities,
->>>>>>> d2c88f4a
                 loop=self.loop)
             await asyncio.shield(self.message_handler.open_async())
             return False
