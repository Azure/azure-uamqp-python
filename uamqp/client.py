#-------------------------------------------------------------------------
# Copyright (c) Microsoft Corporation. All rights reserved.
# Licensed under the MIT License. See License.txt in the project root for
# license information.
#--------------------------------------------------------------------------

# pylint: disable=too-many-lines

from collections import namedtuple
import logging
import threading
import time
import uuid
import certifi
import queue
from functools import partial

from ._connection import Connection
from .message import _MessageDelivery
from .session import Session
from .sender import SenderLink
from .receiver import ReceiverLink
from .sasl import SASLTransport
from .endpoints import Source, Target
from .error import (
    AMQPConnectionError,
    AMQPException,
    ErrorResponse,
    ErrorCodes,
    MessageException,
    MessageSendFailed,
    LinkDetach,
    ConnectionClose,
    ErrorPolicy
)

from .constants import (
    MessageDeliveryState,
    SenderSettleMode,
    ReceiverSettleMode,
    LinkDeliverySettleReason,
    SEND_DISPOSITION_ACCEPT,
    SEND_DISPOSITION_REJECT,
    AUTH_TYPE_CBS,
    MAX_FRAME_SIZE_BYTES,
    INCOMING_WINDOW,
    OUTGOING_WIDNOW,
    DEFAULT_AUTH_TIMEOUT,
    MESSAGE_DELIVERY_DONE_STATES,
)

from .management_operation import ManagementOperation
from .cbs import CBSAuthenticator
from .authentication import _CBSAuth


_logger = logging.getLogger(__name__)


class AMQPClient(object):
    """An AMQP client.

    :param remote_address: The AMQP endpoint to connect to. This could be a send target
     or a receive source.
    :type remote_address: str, bytes or ~uamqp.address.Address
    :param auth: Authentication for the connection. This should be one of the subclasses of
     uamqp.authentication.AMQPAuth. Currently this includes:
        - uamqp.authentication.SASLAnonymous
        - uamqp.authentication.SASLPlain
        - uamqp.authentication.SASTokenAuth
     If no authentication is supplied, SASLAnnoymous will be used by default.
    :type auth: ~uamqp.authentication.common.AMQPAuth
    :param client_name: The name for the client, also known as the Container ID.
     If no name is provided, a random GUID will be used.
    :type client_name: str or bytes
    :param debug: Whether to turn on network trace logs. If `True`, trace logs
     will be logged at INFO level. Default is `False`.
    :type debug: bool
    :param error_policy: A policy for parsing errors on link, connection and message
     disposition to determine whether the error should be retryable.
    :type error_policy: ~uamqp.errors.ErrorPolicy
    :param keep_alive_interval: If set, a thread will be started to keep the connection
     alive during periods of user inactivity. The value will determine how long the
     thread will sleep (in seconds) between pinging the connection. If 0 or None, no
     thread will be started.
    :type keep_alive_interval: int
    :param max_frame_size: Maximum AMQP frame size. Default is 63488 bytes.
    :type max_frame_size: int
    :param channel_max: Maximum number of Session channels in the Connection.
    :type channel_max: int
    :param idle_timeout: Timeout in milliseconds after which the Connection will close
     if there is no further activity.
    :type idle_timeout: int
    :param auth_timeout: Timeout in seconds for CBS authentication. Otherwise this value will be ignored.
     Default value is 60s.
    :type auth_timeout: int
    :param properties: Connection properties.
    :type properties: dict
    :param remote_idle_timeout_empty_frame_send_ratio: Ratio of empty frames to
     idle time for Connections with no activity. Value must be between
     0.0 and 1.0 inclusive. Default is 0.5.
    :type remote_idle_timeout_empty_frame_send_ratio: float
    :param incoming_window: The size of the allowed window for incoming messages.
    :type incoming_window: int
    :param outgoing_window: The size of the allowed window for outgoing messages.
    :type outgoing_window: int
    :param handle_max: The maximum number of concurrent link handles.
    :type handle_max: int
    :param on_attach: A callback function to be run on receipt of an ATTACH frame.
     The function must take 4 arguments: source, target, properties and error.
    :type on_attach: func[~uamqp.address.Source, ~uamqp.address.Target, dict, ~uamqp.errors.AMQPConnectionError]
    :param send_settle_mode: The mode by which to settle message send
     operations. If set to `Unsettled`, the client will wait for a confirmation
     from the service that the message was successfully sent. If set to 'Settled',
     the client will not wait for confirmation and assume success.
    :type send_settle_mode: ~uamqp.constants.SenderSettleMode
    :param receive_settle_mode: The mode by which to settle message receive
     operations. If set to `PeekLock`, the receiver will lock a message once received until
     the client accepts or rejects the message. If set to `ReceiveAndDelete`, the service
     will assume successful receipt of the message and clear it from the queue. The
     default is `PeekLock`.
    :type receive_settle_mode: ~uamqp.constants.ReceiverSettleMode
    :param encoding: The encoding to use for parameters supplied as strings.
     Default is 'UTF-8'
    :type encoding: str
    """

    def __init__(self, hostname, auth=None, **kwargs):
        self._hostname = hostname
        self._auth = auth
        self._name = kwargs.pop("client_name", str(uuid.uuid4()))
        self._shutdown = False
        self._connection = None
        self._session = None
        self._link = None
        self._socket_timeout = False
        self._external_connection = False
        self._cbs_authenticator = None
        self._auth_timeout = kwargs.pop("auth_timeout", DEFAULT_AUTH_TIMEOUT)
        self._mgmt_links = {}
        self._error_policy = kwargs.pop("error_policy", ErrorPolicy())

        # Connection settings
        self._max_frame_size = kwargs.pop('max_frame_size', None) or MAX_FRAME_SIZE_BYTES
        self._channel_max = kwargs.pop('channel_max', None) or 65535
        self._idle_timeout = kwargs.pop('idle_timeout', None)
        self._properties = kwargs.pop('properties', None)
        self._network_trace = kwargs.pop("network_trace", False)

        # Session settings
        self._outgoing_window = kwargs.pop('outgoing_window', None) or OUTGOING_WIDNOW
        self._incoming_window = kwargs.pop('incoming_window', None) or INCOMING_WINDOW
        self._handle_max = kwargs.pop('handle_max', None)

        # Link settings
        self._send_settle_mode = kwargs.pop('send_settle_mode', SenderSettleMode.Unsettled)
        self._receive_settle_mode = kwargs.pop('receive_settle_mode', ReceiverSettleMode.Second)
        self._desired_capabilities = kwargs.pop('desired_capabilities', None)

    def __enter__(self):
        """Run Client in a context manager."""
        self.open()
        return self

    def __exit__(self, *args):
        """Close and destroy Client on exiting a context manager."""
        self.close()

    def _client_ready(self):  # pylint: disable=no-self-use
        """Determine whether the client is ready to start sending and/or
        receiving messages. To be ready, the connection must be open and
        authentication complete.

        :rtype: bool
        """
        return True

    def _client_run(self, **kwargs):
        """Perform a single Connection iteration."""
        self._connection.listen(wait=self._socket_timeout)

    def _close_link(self, **kwargs):
        if self._link:
            self._link.detach(close=True)
            self._link = None

    def _do_retryable_operation(self, operation, *args, **kwargs):
        retry_settings = self._error_policy.configure_retries()
        retry_active = True
        absolute_timeout = kwargs.pop("timeout", 0)
        while retry_active:
            try:
                start_time = time.time()
                if absolute_timeout < 0:
                    raise TimeoutError("Operation timed out.")
                return operation(*args, timeout=absolute_timeout, **kwargs)
            except AMQPException as exc:
                if absolute_timeout >= 0:
                    retry_active = self._error_policy.increment(retry_settings, exc)
                    if not retry_active:
                        break
                    time.sleep(self._error_policy.get_backoff_time(retry_settings, exc))
                    if isinstance(exc, LinkDetach):
                        self._close_link()  # if link level error, close and open a new link
                    elif isinstance(exc, (ConnectionClose, AMQPConnectionError)):
                        self.close()
            except Exception:
                raise
            finally:
                end_time = time.time()
                if absolute_timeout > 0:
                    absolute_timeout -= (end_time - start_time)
        raise retry_settings['history'][-1]

    def open(self):
        """Open the client. The client can create a new Connection
        or an existing Connection can be passed in. This existing Connection
        may have an existing CBS authentication Session, which will be
        used for this client as well. Otherwise a new Session will be
        created.

        :param connection: An existing Connection that may be shared between
         multiple clients.
        :type connetion: ~uamqp.Connection
        """
        # pylint: disable=protected-access
        if self._session:
            return  # already open.
        _logger.debug("Opening client connection.")
        if not self._connection:
            self._connection = Connection(
                "amqps://" + self._hostname,
                sasl_credential=self._auth.sasl,
                ssl={'ca_certs':certifi.where()},
                container_id=self._name,
                max_frame_size=self._max_frame_size,
                channel_max=self._channel_max,
                idle_timeout=self._idle_timeout,
                properties=self._properties,
                network_trace=self._network_trace
            )
            self._connection.open()
        if not self._session:
            self._session = self._connection.create_session(
                incoming_window=self._incoming_window,
                outgoing_window=self._outgoing_window
            )
            self._session.begin()
        if self._auth.auth_type == AUTH_TYPE_CBS:
            self._cbs_authenticator = CBSAuthenticator(
                session=self._session,
                auth=self._auth,
                auth_timeout=self._auth_timeout
            )
            self._cbs_authenticator.open()
        self._shutdown = False

    def close(self):
        """Close the client. This includes closing the Session
        and CBS authentication layer as well as the Connection.
        If the client was opened using an external Connection,
        this will be left intact.

        No further messages can be sent or received and the client
        cannot be re-opened.

        All pending, unsent messages will remain uncleared to allow
        them to be inspected and queued to a new client.
        """
        self._shutdown = True
        if not self._session:
            return  # already closed.
        if self._link:
            self._link.detach(close=True)
            self._link = None
        if self._cbs_authenticator:
            self._cbs_authenticator.close()
            self._cbs_authenticator = None
        self._session.end()
        self._session = None
        if not self._external_connection:
            self._connection.close()
            self._connection = None

    def auth_complete(self):
        """Whether the authentication handshake is complete during
        connection initialization.

        :rtype: bool
        """
        if self._cbs_authenticator and not self._cbs_authenticator.handle_token():
            self._connection.listen(wait=self._socket_timeout)
            return False
        return True

    def client_ready(self):
        """
        Whether the handler has completed all start up processes such as
        establishing the connection, session, link and authentication, and
        is not ready to process messages.

        :rtype: bool
        """
        if not self.auth_complete():
            return False
        if not self._client_ready():
            try:
                self._connection.listen(wait=self._socket_timeout)
            except ValueError:
                return True
            return False
        return True

    def do_work(self, **kwargs):
        """Run a single connection iteration.
        This will return `True` if the connection is still open
        and ready to be used for further work, or `False` if it needs
        to be shut down.

        :rtype: bool
        :raises: TimeoutError or ~uamqp.errors.ClientTimeout if CBS authentication timeout reached.
        """
        if self._shutdown:
            return False
        if not self.client_ready():
            return True
        return self._client_run(**kwargs)

    def mgmt_request(self, message, **kwargs):
        """
        :param message: The message to send in the management request.
        :type message: ~uamqp.message.Message
        :keyword str operation: The type of operation to be performed. This value will
         be service-specific, but common values include READ, CREATE and UPDATE.
         This value will be added as an application property on the message.
        :keyword str operation_type: The type on which to carry out the operation. This will
         be specific to the entities of the service. This value will be added as
         an application property on the message.
        :keyword str node: The target node. Default node is `$management`.
        :keyword float timeout: Provide an optional timeout in seconds within which a response
         to the management request must be received.
        :rtype: ~uamqp.message.Message
        """

        # The method also takes "status_code_field" and "status_description_field"
        # keyword arguments as alternate names for the status code and description
        # in the response body. Those two keyword arguments are used in Azure services only.
        operation = kwargs.pop("operation", None)
        operation_type = kwargs.pop("operation_type", None)
        node = kwargs.pop("node", "$management")
        timeout = kwargs.pop('timeout', 0)
        try:
            mgmt_link = self._mgmt_links[node]
        except KeyError:

            mgmt_link = ManagementOperation(self._session, endpoint=node, **kwargs)
            self._mgmt_links[node] = mgmt_link
            mgmt_link.open()

            while not mgmt_link.ready():
                self._connection.listen(wait=False)

        operation_type = operation_type or b'empty'
        status, description, response = mgmt_link.execute(
            message,
            operation=operation,
            operation_type=operation_type,
            timeout=timeout
        )
        return response


class SendClient(AMQPClient):
    def __init__(self, hostname, target, auth=None, **kwargs):
        self.target = target
        # Sender and Link settings
        self._max_message_size = kwargs.pop('max_message_size', None) or MAX_FRAME_SIZE_BYTES
        self._link_properties = kwargs.pop('link_properties', None)
        self._link_credit = kwargs.pop('link_credit', None)
        super(SendClient, self).__init__(hostname, auth=auth, **kwargs)

    def _client_ready(self):
        """Determine whether the client is ready to start receiving messages.
        To be ready, the connection must be open and authentication complete,
        The Session, Link and MessageReceiver must be open and in non-errored
        states.

        :rtype: bool
        :raises: ~uamqp.errors.MessageHandlerError if the MessageReceiver
         goes into an error state.
        """
        # pylint: disable=protected-access
        if not self._link:
            self._link = self._session.create_sender_link(
                target_address=self.target,
                link_credit=self._link_credit,
                send_settle_mode=self._send_settle_mode,
                rcv_settle_mode=self._receive_settle_mode,
                max_message_size=self._max_message_size,
                properties=self._link_properties)
            self._link.attach()
            return False
        if self._link.get_state().value != 3:  # ATTACHED
            return False
        return True

    def _client_run(self, **kwargs):
        """MessageSender Link is now open - perform message send
        on all pending messages.
        Will return True if operation successful and client can remain open for
        further work.

        :rtype: bool
        """
        try:
            self._connection.listen(wait=self._socket_timeout, **kwargs)
        except ValueError:
            _logger.info("Timeout reached, closing sender.")
            self._shutdown = True
            return False
        return True

    def _transfer_message(self, message_delivery, timeout=0):
        message_delivery.state = MessageDeliveryState.WaitingForSendAck
        on_send_complete = partial(self._on_send_complete, message_delivery)
        delivery = self._link.send_transfer(
            message_delivery.message,
            on_send_complete=on_send_complete,
            timeout=timeout
        )
        if not delivery.sent:
            raise RuntimeError("Message is not sent.")

<<<<<<< HEAD
    @staticmethod
    def _process_send_error(message_delivery, condition, description=None, info=None):
        try:
            amqp_condition = ErrorCodes(condition)
        except ValueError:
            error = MessageException(condition, description, info)
        else:
            error = MessageSendFailed(amqp_condition, description, info)
        message_delivery.state = MessageDeliveryState.Error
        message_delivery.error = error

=======
>>>>>>> fd641641
    def _on_send_complete(self, message_delivery, reason, state):
        # TODO: check whether the callback would be called in case of message expiry or link going down
        #  and if so handle the state in the callback
        message_delivery.reason = reason
        if reason == LinkDeliverySettleReason.DispositionReceived:
            if state and SEND_DISPOSITION_ACCEPT in state:
                message_delivery.state = MessageDeliveryState.Ok
            else:
                try:
                    error_info = state[SEND_DISPOSITION_REJECT]
                    self._process_send_error(
                        message_delivery,
                        condition=error_info[0][0],
                        description=error_info[0][1],
                        info=error_info[0][2]
                    )
                except TypeError:
                    self._process_send_error(
                        message_delivery,
                        condition=ErrorCodes.UnknownError
                    )
        elif reason == LinkDeliverySettleReason.Settled:
            message_delivery.state = MessageDeliveryState.Ok
        elif reason == LinkDeliverySettleReason.Timeout:
            message_delivery.state = MessageDeliveryState.Timeout
            message_delivery.error = TimeoutError("Sending message timed out.")
        else:
            # NotDelivered and other unknown errors
            self._process_send_error(
                message_delivery,
                condition=ErrorCodes.UnknownError
            )

        # TODO: put the following into error structures
        # error_response = ErrorResponse(error_info=state[SEND_DISPOSITION_REJECT])
        # # TODO: check error_info structure
        # if error_response.condition == b'com.microsoft:server-busy':
        #     # TODO: customized/configurable error handling logic
        #     time.sleep(4)  # 4 is what we're doing nowadays in EH/SB, service tells client to backoff for 4 seconds
        #
        #     timeout = (message_delivery.expiry - time.time()) if message_delivery.expiry else 0
        #     self._transfer_message(message_delivery, timeout)
        #     message_delivery.state = MessageDeliveryState.WaitingToBeSent
        # else:
        #     message_delivery.state = MessageDeliveryState.Error
        #     message_delivery.reason = reason

    def _send_message_impl(self, message, **kwargs):
        timeout = kwargs.pop("timeout", 0)
        expire_time = (time.time() + timeout) if timeout else None
        self.open()
        message_delivery = _MessageDelivery(
            message,
            MessageDeliveryState.WaitingToBeSent,
            expire_time
        )
        self._transfer_message(message_delivery, timeout)

        running = True
        while running and message_delivery.state not in MESSAGE_DELIVERY_DONE_STATES:
            running = self.do_work()
            if message_delivery.expiry and time.time() > message_delivery.expiry:
                self._on_send_complete(message_delivery, LinkDeliverySettleReason.Timeout, None)

        if message_delivery.state in (MessageDeliveryState.Error, MessageDeliveryState.Cancelled, MessageDeliveryState.Timeout):
            try:
                raise message_delivery.error
            except TypeError:
                raise MessageException(condition=ErrorCodes.UnknownError, description=None, info=None)

    def send_message(self, message, **kwargs):
        """
        :param ~uamqp.message.Message message:
        :keyword float timeout: timeout in seconds. If set to
         0, the client will continue to wait until the message is sent or error happens. The
         default is 0.
        """
        self._do_retryable_operation(self._send_message_impl, message=message, **kwargs)


class ReceiveClient(AMQPClient):
    """An AMQP client for receiving messages.

    :param target: The source AMQP service endpoint. This can either be the URI as
     a string or a ~uamqp.address.Source object.
    :type target: str, bytes or ~uamqp.address.Source
    :param auth: Authentication for the connection. This should be one of the subclasses of
     uamqp.authentication.AMQPAuth. Currently this includes:
        - uamqp.authentication.SASLAnonymous
        - uamqp.authentication.SASLPlain
        - uamqp.authentication.SASTokenAuth
     If no authentication is supplied, SASLAnnoymous will be used by default.
    :type auth: ~uamqp.authentication.common.AMQPAuth
    :param client_name: The name for the client, also known as the Container ID.
     If no name is provided, a random GUID will be used.
    :type client_name: str or bytes
    :param debug: Whether to turn on network trace logs. If `True`, trace logs
     will be logged at INFO level. Default is `False`.
    :type debug: bool
    :param timeout: A timeout in milliseconds. The receiver will shut down if no
     new messages are received after the specified timeout. If set to 0, the receiver
     will never timeout and will continue to listen. The default is 0.
    :type timeout: float
    :param auto_complete: Whether to automatically settle message received via callback
     or via iterator. If the message has not been explicitly settled after processing
     the message will be accepted. Alternatively, when used with batch receive, this setting
     will determine whether the messages are pre-emptively settled during batching, or otherwise
     let to the user to be explicitly settled.
    :type auto_complete: bool
    :param error_policy: A policy for parsing errors on link, connection and message
     disposition to determine whether the error should be retryable.
    :type error_policy: ~uamqp.errors.ErrorPolicy
    :param keep_alive_interval: If set, a thread will be started to keep the connection
     alive during periods of user inactivity. The value will determine how long the
     thread will sleep (in seconds) between pinging the connection. If 0 or None, no
     thread will be started.
    :type keep_alive_interval: int
    :param send_settle_mode: The mode by which to settle message send
     operations. If set to `Unsettled`, the client will wait for a confirmation
     from the service that the message was successfully sent. If set to 'Settled',
     the client will not wait for confirmation and assume success.
    :type send_settle_mode: ~uamqp.constants.SenderSettleMode
    :param receive_settle_mode: The mode by which to settle message receive
     operations. If set to `PeekLock`, the receiver will lock a message once received until
     the client accepts or rejects the message. If set to `ReceiveAndDelete`, the service
     will assume successful receipt of the message and clear it from the queue. The
     default is `PeekLock`.
    :type receive_settle_mode: ~uamqp.constants.ReceiverSettleMode
    :param desired_capabilities: The extension capabilities desired from the peer endpoint.
     To create an desired_capabilities object, please do as follows:
        - 1. Create an array of desired capability symbols: `capabilities_symbol_array = [types.AMQPSymbol(string)]`
        - 2. Transform the array to AMQPValue object: `utils.data_factory(types.AMQPArray(capabilities_symbol_array))`
    :type desired_capabilities: ~uamqp.c_uamqp.AMQPValue
    :param max_message_size: The maximum allowed message size negotiated for the Link.
    :type max_message_size: int
    :param link_properties: Metadata to be sent in the Link ATTACH frame.
    :type link_properties: dict
    :param prefetch: The receiver Link credit that determines how many
     messages the Link will attempt to handle per connection iteration.
     The default is 300.
    :type prefetch: int
    :param max_frame_size: Maximum AMQP frame size. Default is 63488 bytes.
    :type max_frame_size: int
    :param channel_max: Maximum number of Session channels in the Connection.
    :type channel_max: int
    :param idle_timeout: Timeout in milliseconds after which the Connection will close
     if there is no further activity.
    :type idle_timeout: int
    :param properties: Connection properties.
    :type properties: dict
    :param remote_idle_timeout_empty_frame_send_ratio: Ratio of empty frames to
     idle time for Connections with no activity. Value must be between
     0.0 and 1.0 inclusive. Default is 0.5.
    :type remote_idle_timeout_empty_frame_send_ratio: float
    :param incoming_window: The size of the allowed window for incoming messages.
    :type incoming_window: int
    :param outgoing_window: The size of the allowed window for outgoing messages.
    :type outgoing_window: int
    :param handle_max: The maximum number of concurrent link handles.
    :type handle_max: int
    :param on_attach: A callback function to be run on receipt of an ATTACH frame.
     The function must take 4 arguments: source, target, properties and error.
    :type on_attach: func[~uamqp.address.Source, ~uamqp.address.Target, dict, ~uamqp.errors.AMQPConnectionError]
    :param encoding: The encoding to use for parameters supplied as strings.
     Default is 'UTF-8'
    :type encoding: str
    """

    def __init__(self, hostname, source, auth=None, **kwargs):
        self.source = source
        self._streaming_receive = False
        self._received_messages = queue.Queue()
        self._message_received_callback = None

        # Sender and Link settings
        self._max_message_size = kwargs.pop('max_message_size', None) or MAX_FRAME_SIZE_BYTES
        self._link_properties = kwargs.pop('link_properties', None)
        # TODO:  when encoding properties as fields, the value needs to be like the following otherwise the
        #  implementation needs to be updated to enable specifying type information
        #  self._link_properties = {b"com.microsoft:epoch": {"TYPE": "LONG", "VALUE": 10}}
        #  self._link_properties = {b"com.microsoft:epoch": 10}
        self._link_credit = kwargs.pop('link_credit', None)
        super(ReceiveClient, self).__init__(hostname, auth=auth, **kwargs)

    def _client_ready(self):
        """Determine whether the client is ready to start receiving messages.
        To be ready, the connection must be open and authentication complete,
        The Session, Link and MessageReceiver must be open and in non-errored
        states.

        :rtype: bool
        :raises: ~uamqp.errors.MessageHandlerError if the MessageReceiver
         goes into an error state.
        """
        # pylint: disable=protected-access
        if not self._link:
            self._link = self._session.create_receiver_link(
                source_address=self.source,
                link_credit=self._link_credit,
                send_settle_mode=self._send_settle_mode,
                rcv_settle_mode=self._receive_settle_mode,
                max_message_size=self._max_message_size,
                on_message_received=self._message_received,
                properties=self._link_properties)
            self._link.attach()
            return False
        if self._link.get_state().value != 3:  # ATTACHED
            return False
        return True

    def _client_run(self, **kwargs):
        """MessageReceiver Link is now open - start receiving messages.
        Will return True if operation successful and client can remain open for
        further work.

        :rtype: bool
        """
        try:
            self._connection.listen(wait=self._socket_timeout, **kwargs)
        except ValueError:
            _logger.info("Timeout reached, closing receiver.")
            self._shutdown = True
            return False
        return True

    def _message_received(self, message):
        """Callback run on receipt of every message. If there is
        a user-defined callback, this will be called.
        Additionally if the client is retrieving messages for a batch
        or iterator, the message will be added to an internal queue.

        :param message: Received message.
        :type message: ~uamqp.message.Message
        """
        if self._message_received_callback:
            self._message_received_callback(message)
        if not self._streaming_receive:
            self._received_messages.put(message)
        # TODO: do we need settled property for a message?
        #elif not message.settled:
        #    # Message was received with callback processing and wasn't settled.
        #    _logger.info("Message was not settled.")

    def _receive_message_batch_impl(self, max_batch_size=None, on_message_received=None, timeout=0):
        self._message_received_callback = on_message_received
        max_batch_size = max_batch_size or self._link_credit
        timeout = time.time() + timeout if timeout else 0
        expired = False
        receiving = True
        batch = []
        self.open()
        while len(batch) < max_batch_size:
            try:
                batch.append(self._received_messages.get_nowait())
                self._received_messages.task_done()
            except queue.Empty:
                break
        else:
            return batch
        # TODO: we should return as soon as there are some messages in the queue instead of waiting for timeout
        while receiving and not expired and len(batch) < max_batch_size:
            receiving = self.do_work(batch=max_batch_size)
            while len(batch) < max_batch_size:
                try:
                    batch.append(self._received_messages.get_nowait())
                    self._received_messages.task_done()
                except queue.Empty:
                    break
            if timeout and time.time() > timeout:
                expired = True

        return batch

    def close(self):
        self._received_messages = queue.Queue()
        super(ReceiveClient, self).close()

    def receive_message_batch(self, **kwargs):
        """Receive a batch of messages. Messages returned in the batch have already been
        accepted - if you wish to add logic to accept or reject messages based on custom
        criteria, pass in a callback. This method will return as soon as some messages are
        available rather than waiting to achieve a specific batch size, and therefore the
        number of messages returned per call will vary up to the maximum allowed.

        If the receive client is configured with `auto_complete=True` then the messages received
        in the batch returned by this function will already be settled. Alternatively, if
        `auto_complete=False`, then each message will need to be explicitly settled before
        it expires and is released.

        :param max_batch_size: The maximum number of messages that can be returned in
         one call. This value cannot be larger than the prefetch value, and if not specified,
         the prefetch value will be used.
        :type max_batch_size: int
        :param on_message_received: A callback to process messages as they arrive from the
         service. It takes a single argument, a ~uamqp.message.Message object.
        :type on_message_received: callable[~uamqp.message.Message]
        :param timeout: I timeout in milliseconds for which to wait to receive any messages.
         If no messages are received in this time, an empty list will be returned. If set to
         0, the client will continue to wait until at least one message is received. The
         default is 0.
        :type timeout: float
        """
        return self._do_retryable_operation(
            self._receive_message_batch_impl,
            **kwargs
        )<|MERGE_RESOLUTION|>--- conflicted
+++ resolved
@@ -431,7 +431,6 @@
         if not delivery.sent:
             raise RuntimeError("Message is not sent.")
 
-<<<<<<< HEAD
     @staticmethod
     def _process_send_error(message_delivery, condition, description=None, info=None):
         try:
@@ -443,8 +442,6 @@
         message_delivery.state = MessageDeliveryState.Error
         message_delivery.error = error
 
-=======
->>>>>>> fd641641
     def _on_send_complete(self, message_delivery, reason, state):
         # TODO: check whether the callback would be called in case of message expiry or link going down
         #  and if so handle the state in the callback
