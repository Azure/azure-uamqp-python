--- conflicted
+++ resolved
@@ -32,17 +32,12 @@
     SEND_DISPOSITION_ACCEPT,
     SEND_DISPOSITION_REJECT,
     AUTH_TYPE_CBS,
-<<<<<<< HEAD
     MAX_FRAME_SIZE_BYTES,
     INCOMING_WINDOW,
-    OUTGOING_WIDNOW
-)
-from . import constants
-=======
+    OUTGOING_WIDNOW,
     DEFAULT_AUTH_TIMEOUT,
     MESSAGE_DELIVERY_DONE_STATES
 )
->>>>>>> 7fc71b8d
 from .error import AMQPConnectionError
 from .mgmt_operation import MgmtOperation
 from .cbs import CBSAuthenticator
