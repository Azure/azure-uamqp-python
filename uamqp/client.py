--- conflicted
+++ resolved
@@ -687,19 +687,32 @@
                 break
         else:
             return batch
-<<<<<<< HEAD
-        # TODO: we should return as soon as there are some messages in the queue instead of waiting for timeout
-        while receiving and not expired and len(batch) < max_batch_size:
-            receiving = self.do_work(batch=max_batch_size)
-            while len(batch) < max_batch_size:
-                try:
-                    batch.append(self._received_messages.get_nowait())
-                    self._received_messages.task_done()
-                except queue.Empty:
-                    break
+
+        to_receive_size = max_batch_size - len(batch)
+        before_queue_size = self._received_messages.qsize()
+
+        while receiving and to_receive_size > 0:
             if timeout and time.time() > timeout:
-                expired = True
-
+                break
+
+            receiving = self.do_work(batch=to_receive_size)
+            cur_queue_size = self._received_messages.qsize()
+            # after do_work, check how many new messages have been received since previous iteration
+            received = cur_queue_size - before_queue_size
+            if to_receive_size < max_batch_size and received == 0:
+                # there are already messages in the batch, and no message is received in the current cycle
+                # return what we have
+                break
+
+            to_receive_size -= received
+            before_queue_size = cur_queue_size
+
+        while len(batch) < max_batch_size:
+            try:
+                batch.append(self._received_messages.get_nowait())
+                self._received_messages.task_done()
+            except queue.Empty:
+                break
         return batch
 
     def close(self):
@@ -734,34 +747,4 @@
         return self._do_retryable_operation(
             self._receive_message_batch_impl,
             **kwargs
-        )
-=======
-
-        to_receive_size = max_batch_size - len(batch)
-        before_queue_size = self._received_messages.qsize()
-
-        while receiving and to_receive_size > 0:
-            if timeout and time.time() > timeout:
-                break
-
-            receiving = self.do_work(batch=to_receive_size)
-            cur_queue_size = self._received_messages.qsize()
-            # after do_work, check how many new messages have been received since previous iteration
-            received = cur_queue_size - before_queue_size
-            if to_receive_size < max_batch_size and received == 0:
-                # there are already messages in the batch, and no message is received in the current cycle
-                # return what we have
-                break
-
-            to_receive_size -= received
-            before_queue_size = cur_queue_size
-
-        while len(batch) < max_batch_size:
-            try:
-                batch.append(self._received_messages.get_nowait())
-                self._received_messages.task_done()
-            except queue.Empty:
-                break
-
-        return batch
->>>>>>> 99bb3495
+        )