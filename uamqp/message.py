# -------------------------------------------------------------------------
# Copyright (c) Microsoft Corporation. All rights reserved.
# Licensed under the MIT License. See License.txt in the project root for
# license information.
# --------------------------------------------------------------------------

# pylint: disable=too-many-lines

import logging

import six
from uamqp import c_uamqp, constants, errors, utils

_logger = logging.getLogger(__name__)


class Message(object):
    """An AMQP message.

    When sending, if body type information is not provided,
    then depending on the nature of the data,
    different body encoding will be used. If the data is str or bytes,
    a single part DataBody will be sent. If the data is a list of str/bytes,
    a multipart DataBody will be sent. Any other type of list or any other
    type of data will be sent as a ValueBody.
    An empty payload will also be sent as a ValueBody.
    If body type information is provided, then the Message will use the given
    body type to encode the data or raise error if the data doesn't match the body type.


    :ivar on_send_complete: A custom callback to be run on completion of
     the send operation of this message. The callback must take two parameters,
     a result (of type `MessageSendResult`) and an error (of type
     Exception). The error parameter may be None if no error ocurred or the error
     information was undetermined.
    :vartype on_send_complete: callable[~uamqp.constants.MessageSendResult, Exception]

    :param body: The data to send in the message.
    :type body: Any Python data type.
    :param properties: Properties to add to the message.
    :type properties: ~uamqp.message.MessageProperties
    :param application_properties: Service specific application properties.
    :type application_properties: dict
    :param annotations: Service specific message annotations. Keys in the dictionary
     must be `types.AMQPSymbol` or `types.AMQPuLong`.
    :type annotations: dict
    :param header: The message header.
    :type header: ~uamqp.message.MessageHeader
    :param msg_format: A custom message format. Default is 0.
    :type msg_format: int
    :param message: Internal only. This is used to wrap an existing message
     that has been received from an AMQP service. If specified, all other
     parameters will be ignored.
    :type message: uamqp.c_uamqp.cMessage
    :param settler: Internal only. This is used when wrapping an existing message
     that has been received from an AMQP service. Should only be specified together
     with `message` and is to settle the message.
    :type settler: callable[~uamqp.errors.MessageResponse]
    :param delivery_no: Internal only. This is used when wrapping an existing message
     that has been received from an AMQP service. Should only be specified together
     with `message` and specifies the messages client delivery number.
    :param encoding: The encoding to use for parameters supplied as strings.
     Default is 'UTF-8'
    :type encoding: str
    :param body_type: The AMQP body type used to specify the type of the body section of an amqp message.
     By default is None which means depending on the nature of the data,
     different body encoding will be used. If the data is str or bytes,
     a single part DataBody will be sent. If the data is a list of str/bytes,
     a multipart DataBody will be sent. Any other type of list or any other
     type of data will be sent as a ValueBody. An empty payload will also be sent as a ValueBody.
     Please check class ~uamqp.MessageBodyType for usage information of each body type.
    :type body_type: ~uamqp.MessageBodyType
    :param footer: The message footer.
    :type footer: dict
    :param delivery_annotations: Service specific delivery annotations.
    :type delivery_annotations: dict
    """

<<<<<<< HEAD
    def __init__(
        self,
        body=None,
        properties=None,
        application_properties=None,
        annotations=None,
        header=None,
        msg_format=None,
        message=None,
        settler=None,
        delivery_no=None,
        encoding="UTF-8",
    ):
=======
    def __init__(self,
                 body=None,
                 properties=None,
                 application_properties=None,
                 annotations=None,
                 header=None,
                 msg_format=None,
                 message=None,
                 settler=None,
                 delivery_no=None,
                 encoding='UTF-8',
                 body_type=None,
                 footer=None,
                 delivery_annotations=None):
>>>>>>> 11bce372
        self.state = constants.MessageState.WaitingToBeSent
        self.idle_time = 0
        self.retries = 0
        self._response = None
        self._settler = None
        self._encoding = encoding
        self.delivery_no = delivery_no
        self.delivery_tag = None
        self.on_send_complete = None
        self._properties = None
        self._application_properties = None
        self._annotations = None
        self._header = None
        self._footer = None
        self._delivery_annotations = None
        self._need_further_parse = False

        if message:
            if settler:
                self.state = constants.MessageState.ReceivedUnsettled
                self._response = None
            else:
                self.state = constants.MessageState.ReceivedSettled
                self._response = errors.MessageAlreadySettled()
            self._settler = settler
            self._parse_message_body(message)
        else:
            self._message = c_uamqp.create_message()
<<<<<<< HEAD
            if isinstance(body, (six.text_type, six.binary_type)):
                self._body = DataBody(self._message)
                self._body.append(body)
            elif isinstance(body, list) and all(
                [isinstance(b, (six.text_type, six.binary_type)) for b in body]
            ):
                self._body = DataBody(self._message)
                for value in body:
                    self._body.append(value)
=======
            # if body_type is not given, we detect the body type by checking the type of the object
            if not body_type:
                self._auto_set_body(body)
>>>>>>> 11bce372
            else:
                self._set_body_by_body_type(body, body_type)

            if msg_format:
                self._message.message_format = msg_format
            self._properties = properties
            self._application_properties = application_properties
            self._annotations = annotations
            self._delivery_annotations = delivery_annotations
            self._header = header
            self._footer = footer

    def __getstate__(self):
        state = self.__dict__.copy()
        state["_body"] = list(state["_body"].data) if state["_body"].data else ""

        state["state"] = None
        state["delivery_no"] = None
        state["delivery_tag"] = None
        # need _response for settled property
        state["_response"] = self.settled
        state["_settler"] = None
        state["on_send_complete"] = None
        state["_message"] = None

        return state

    def __setstate__(self, state):
        self.__dict__.update(state)
        body = state["_body"]
        self._message = c_uamqp.create_message()
        if isinstance(body, (six.text_type, six.binary_type)):
            self._body = DataBody(self._message)
            self._body.append(body)
        elif isinstance(body, list) and all(
            [isinstance(b, (six.text_type, six.binary_type)) for b in body]
        ):
            self._body = DataBody(self._message)
            for value in body:
                self._body.append(value)
        else:
            self._body = ValueBody(self._message)
            self._body.set(body)

        # update response with arbitrary error, for settled property
        if self._response:
            self._response = errors.MessageAccepted()

    @property
    def properties(self):
        if self._need_further_parse:
            self._parse_message_properties()
        return self._properties

    @properties.setter
    def properties(self, value):
        if value and not isinstance(value, MessageProperties):
            raise TypeError("Properties must be a MessageProperties.")
        self._properties = value

    @property
    def header(self):
        if self._need_further_parse:
            self._parse_message_properties()
        return self._header

    @header.setter
    def header(self, value):
        if value and not isinstance(value, MessageHeader):
            raise TypeError("Header must be a MessageHeader.")
        self._header = value

    @property
    def footer(self):
        if self._need_further_parse:
            self._parse_message_properties()
        return self._footer

    @footer.setter
    def footer(self, value):
        if value and not isinstance(value, dict):
            raise TypeError("Footer must be a dictionary")
        footer_props = c_uamqp.create_footer(
            utils.data_factory(value, encoding=self._encoding)
        )
        self._message.footer = footer_props
        self._footer = value

    @property
    def application_properties(self):
        if self._need_further_parse:
            self._parse_message_properties()
        return self._application_properties

    @application_properties.setter
    def application_properties(self, value):
        if value and not isinstance(value, dict):
            raise TypeError("Application properties must be a dictionary.")
        self._application_properties = value

    @property
    def annotations(self):
        if self._need_further_parse:
            self._parse_message_properties()
        return self._annotations

    @annotations.setter
    def annotations(self, value):
        if value and not isinstance(value, dict):
            raise TypeError("Message annotations must be a dictionary.")
        self._annotations = value

    @property
    def delivery_annotations(self):
        if self._need_further_parse:
            self._parse_message_properties()
        return self._delivery_annotations

    @delivery_annotations.setter
    def delivery_annotations(self, value):
        self._delivery_annotations = value

    @classmethod
    def decode_from_bytes(cls, data):
        """Decode an AMQP message from a bytearray.
        The returned message will not have a delivery context and
        therefore will be considered to be in an "already settled" state.

        :param data: The AMQP wire-encoded bytes to decode.
        :type data: bytes or bytearray
        """
        decoded_message = c_uamqp.decode_message(len(data), data)
        return cls(message=decoded_message)

    def __str__(self):
        if not self._message:
            return ""
        return str(self._body)

    def _parse_message_properties(self):
        if self._need_further_parse:
            _props = self._message.properties
            if _props:
                _logger.debug(
                    "Parsing received message properties %r.", self.delivery_no
                )
                self._properties = MessageProperties(
                    properties=_props, encoding=self._encoding
                )
            _header = self._message.header
            if _header:
                _logger.debug("Parsing received message header %r.", self.delivery_no)
                self._header = MessageHeader(header=_header)
            _footer = self._message.footer
            if _footer:
                _logger.debug("Parsing received message footer %r.", self.delivery_no)
                self._footer = _footer.map
            _app_props = self._message.application_properties
            if _app_props:
                _logger.debug(
                    "Parsing received message application properties %r.",
                    self.delivery_no,
                )
                self._application_properties = _app_props.map
            _ann = self._message.message_annotations
            if _ann:
                _logger.debug(
                    "Parsing received message annotations %r.", self.delivery_no
                )
                self._annotations = _ann.map
            _delivery_ann = self._message.delivery_annotations
            if _delivery_ann:
                _logger.debug(
                    "Parsing received message delivery annotations %r.",
                    self.delivery_no,
                )
                self._delivery_annotations = _delivery_ann.map
            self._need_further_parse = False

    def _parse_message_body(self, message):
        """Parse a message received from an AMQP service.

        :param message: The received C message.
        :type message: uamqp.c_uamqp.cMessage
        """

        _logger.debug("Parsing received message %r.", self.delivery_no)
        self._message = message
        delivery_tag = self._message.delivery_tag
        if delivery_tag:
            self.delivery_tag = delivery_tag.value
        body_type = message.body_type
        if body_type == c_uamqp.MessageBodyType.NoneType:
            self._body = None
        elif body_type == c_uamqp.MessageBodyType.DataType:
            self._body = DataBody(self._message)
        elif body_type == c_uamqp.MessageBodyType.SequenceType:
            self._body = SequenceBody(self._message)
        else:
            self._body = ValueBody(self._message)
        self._need_further_parse = True

    def _can_settle_message(self):
        if self.state not in constants.RECEIVE_STATES:
            raise TypeError("Only received messages can be settled.")
        if self.settled:
            return False
        return True

    def _auto_set_body(self, body):
        """
        Automatically detect the MessageBodyType and set data when no body type information is provided.
        We categorize object of type list/list of lists into ValueType (not into SequenceType) due to
        compatibility with old uamqp version.
        """
        if isinstance(body, (six.text_type, six.binary_type)):
            self._body = DataBody(self._message)
            self._body.append(body)
        elif isinstance(body, list) and all([isinstance(b, (six.text_type, six.binary_type)) for b in body]):
            self._body = DataBody(self._message)
            for value in body:
                self._body.append(value)
        else:
            self._body = ValueBody(self._message)
            self._body.set(body)

    def _set_body_by_body_type(self, body, body_type):
        if body_type == constants.MessageBodyType.Data:
            self._body = DataBody(self._message)
            if isinstance(body, (six.text_type, six.binary_type)):
                self._body.append(body)
            elif isinstance(body, list) and all([isinstance(b, (six.text_type, six.binary_type)) for b in body]):
                for value in body:
                    self._body.append(value)
            else:
                raise TypeError(
                    "For MessageBodyType.Data, the body"
                    " must be str or bytes or list of str or bytes.")
        elif body_type == constants.MessageBodyType.Sequence:
            self._body = SequenceBody(self._message)
            if isinstance(body, list) and all([isinstance(b, list) for b in body]):
                for value in body:
                    self._body.append(value)
            elif isinstance(body, list):
                self._body.append(body)
            else:
                raise TypeError(
                    "For MessageBodyType.Sequence, the body"
                    " must be list or list of lists.")
        elif body_type == constants.MessageBodyType.Value:
            self._body = ValueBody(self._message)
            self._body.set(body)
        else:
            raise ValueError("Unsupported MessageBodyType: {}".format(body_type))

    def _populate_message_attributes(self, c_message):
        if self.properties:
            c_message.properties = self.properties.get_properties_obj()
        if self.application_properties:
            if not isinstance(self.application_properties, dict):
                raise TypeError("Application properties must be a dictionary.")
            amqp_props = utils.data_factory(
                self.application_properties, encoding=self._encoding
            )
            c_message.application_properties = amqp_props
        if self.annotations:
            if not isinstance(self.annotations, dict):
                raise TypeError("Message annotations must be a dictionary.")
            ann_props = c_uamqp.create_message_annotations(
                utils.data_factory(self.annotations, encoding=self._encoding)
            )
            c_message.message_annotations = ann_props
        if self.delivery_annotations:
            if not isinstance(self.delivery_annotations, dict):
                raise TypeError("Delivery annotations must be a dictionary.")
            delivery_ann_props = c_uamqp.create_delivery_annotations(
                utils.data_factory(self.delivery_annotations, encoding=self._encoding)
            )
            c_message.delivery_annotations = delivery_ann_props
        if self.header:
            c_message.header = self.header.get_header_obj()
        if self.footer:
            if not isinstance(self.footer, dict):
                raise TypeError("Footer must be a dictionary.")
            footer = c_uamqp.create_footer(
                utils.data_factory(self.footer, encoding=self._encoding)
            )
            c_message.footer = footer

    @property
    def settled(self):
        """Whether the message transaction for this message has been completed.
        If this message is to be sent, the message will be `settled=True` once a
        disposition has been received from the service.
        If this message has been received, the message will be `settled=True` once
        a disposition has been sent to the service.

        :rtype: bool
        """
        if self._response:
            return True
        return False

    def get_message_encoded_size(self):
        """Pre-emptively get the size of the message once it has been encoded
        to go over the wire so we can raise an error if the message will be
        rejected for being to large.

        This method is not available for messages that have been received.

        :rtype: int
        """
        if not self._message:
            raise ValueError("No message data to encode.")
        cloned_data = self._message.clone()
        self._populate_message_attributes(cloned_data)
        encoded_data = []
        return c_uamqp.get_encoded_message_size(cloned_data, encoded_data)

    def encode_message(self):
        """Encode message to AMQP wire-encoded bytearray.

        :rtype: bytearray
        """
        if not self._message:
            raise ValueError("No message data to encode.")
        cloned_data = self._message.clone()
        self._populate_message_attributes(cloned_data)
        encoded_data = []
        c_uamqp.get_encoded_message_size(cloned_data, encoded_data)
        return b"".join(encoded_data)

    def get_data(self):
        """Get the body data of the message. The format may vary depending
        on the body type.

        :rtype: generator
        """
        if not self._message or not self._body:
            return None
        return self._body.data

    def gather(self):
        """Return all the messages represented by this object.
        This will always be a list of a single message.

        :rtype: list[~uamqp.message.Message]
        """
        if self.state in constants.RECEIVE_STATES:
            raise TypeError("Only new messages can be gathered.")
        if not self._message:
            raise ValueError("Message data already consumed.")
        try:
            raise self._response
        except TypeError:
            pass
        return [self]

    def get_message(self):
        """Get the underlying C message from this object.

        :rtype: uamqp.c_uamqp.cMessage
        """
        if not self._message:
            return None
        self._populate_message_attributes(self._message)
        return self._message

    def accept(self):
        """Send a response disposition to the service to indicate that
        a received message has been accepted. If the client is running in PeekLock
        mode, the service will wait on this disposition. Otherwise it will
        be ignored. Returns `True` is message was accepted, or `False` if the message
        was already settled.

        :rtype: bool
        :raises: TypeError if the message is being sent rather than received.
        """
        if self._can_settle_message():
            self._response = errors.MessageAccepted()
            self._settler(self._response)
            self.state = constants.MessageState.ReceivedSettled
            return True
        return False

    def reject(self, condition=None, description=None, info=None):
        """Send a response disposition to the service to indicate that
        a received message has been rejected. If the client is running in PeekLock
        mode, the service will wait on this disposition. Otherwise it will
        be ignored. A rejected message will increment the messages delivery count.
        Returns `True` is message was rejected, or `False` if the message
        was already settled.

        :param condition: The AMQP rejection code. By default this is `amqp:internal-error`.
        :type condition: bytes or str
        :param description: A description/reason to accompany the rejection.
        :type description: bytes or str
        :param info: Information about the error condition.
        :type info: dict
        :rtype: bool
        :raises: TypeError if the message is being sent rather than received.
        """
        if self._can_settle_message():
            self._response = errors.MessageRejected(
                condition=condition,
                description=description,
                info=info,
                encoding=self._encoding,
            )
            self._settler(self._response)
            self.state = constants.MessageState.ReceivedSettled
            return True
        return False

    def release(self):
        """Send a response disposition to the service to indicate that
        a received message has been released. If the client is running in PeekLock
        mode, the service will wait on this disposition. Otherwise it will
        be ignored. A released message will not incremenet the messages
        delivery count. Returns `True` is message was released, or `False` if the message
        was already settled.

        :rtype: bool
        :raises: TypeError if the message is being sent rather than received.
        """
        if self._can_settle_message():
            self._response = errors.MessageReleased()
            self._settler(self._response)
            self.state = constants.MessageState.ReceivedSettled
            return True
        return False

    def modify(self, failed, deliverable, annotations=None):
        """Send a response disposition to the service to indicate that
        a received message has been modified. If the client is running in PeekLock
        mode, the service will wait on this disposition. Otherwise it will
        be ignored. Returns `True` is message was modified, or `False` if the message
        was already settled.

        :param failed: Whether this delivery of this message failed. This does not
         indicate whether subsequence deliveries of this message would also fail.
        :type failed: bool
        :param deliverable: Whether this message will be deliverable to this client
         on subsequent deliveries - i.e. whether delivery is retryable.
        :type deliverable: bool
        :param annotations: Annotations to attach to response.
        :type annotations: dict
        :rtype: bool
        :raises: TypeError if the message is being sent rather than received.
        """
        if self._can_settle_message():
            self._response = errors.MessageModified(
                failed, deliverable, annotations=annotations, encoding=self._encoding
            )
            self._settler(self._response)
            self.state = constants.MessageState.ReceivedSettled
            return True
        return False


class BatchMessage(Message):
    """A Batched AMQP message.

    This batch message encodes multiple message bodies into a single message
    to increase through-put over the wire. It requires server-side support
    to unpackage the batched messages and so will not be universally supported.

    :ivar on_send_complete: A custom callback to be run on completion of
     the send operation of this message. The callback must take two parameters,
     a result (of type ~uamqp.constants.MessageSendResult) and an error (of type
     Exception). The error parameter may be None if no error ocurred or the error
     information was undetermined.
    :vartype on_send_complete: callable[~uamqp.constants.MessageSendResult, Exception]
    :ivar batch_format: The is the specific message format to inform the service the
     the body should be interpreted as multiple messages. The value is 0x80013700.
    :vartype batch_format: int
    :ivar max_message_length: The maximum data size in bytes to allow in a single message.
     By default this is 256kb. If sending a single batch message, an error will be raised
     if the supplied data exceeds this maximum. If sending multiple batch messages, this
     value will be used to divide the supplied data between messages.
    :vartype max_message_length: int

    :param data: An iterable source of data, where each value will be considered the
     body of a single message in the batch.
    :type data: iterable
    :param properties: Properties to add to the message. If multiple messages are created
     these properties will be applied to each message.
    :type properties: ~uamqp.message.MessageProperties
    :param application_properties: Service specific application properties. If multiple messages
     are created these properties will be applied to each message.
    :type application_properties: dict
    :param annotations: Service specific message annotations. If multiple messages are created
     these properties will be applied to each message. Keys in the dictionary
     must be `types.AMQPSymbol` or `types.AMQPuLong`.
    :type annotations: dict
    :param header: The message header. This header will be applied to each message in the batch.
    :type header: ~uamqp.message.MessageHeader
    :param multi_messages: Whether to send the supplied data across multiple messages. If set to
     `False`, all the data will be sent in a single message, and an error raised if the message
     is too large. If set to `True`, the data will automatically be divided across multiple messages
     of an appropriate size. The default is `False`.
    :type multi_messages: bool
    :param encoding: The encoding to use for parameters supplied as strings.
     Default is 'UTF-8'
    :type encoding: str
    :raises: ValueError if data is sent in a single message and that message exceeds the max size.
    """

    batch_format = 0x80013700
    max_message_length = constants.MAX_MESSAGE_LENGTH_BYTES
    size_offset = 0

    def __init__(
        self,
        data=None,
        properties=None,
        application_properties=None,
        annotations=None,
        header=None,
        multi_messages=False,
        encoding="UTF-8",
    ):
        # pylint: disable=super-init-not-called
        self._multi_messages = multi_messages
        self._body_gen = data
        self._encoding = encoding
        self.on_send_complete = None
        self._properties = properties
        self._application_properties = application_properties
        self._annotations = annotations
        self._header = header
        self._need_further_parse = False

    def _create_batch_message(self):
        """Create a ~uamqp.message.Message for a value supplied by the data
        generator. Applies all properties and annotations to the message.

        :rtype: ~uamqp.message.Message
        """
        return Message(
            body=[],
            properties=self.properties,
            annotations=self.annotations,
            msg_format=self.batch_format,
            header=self.header,
            encoding=self._encoding,
        )

    def _multi_message_generator(self):
        """Generate multiple ~uamqp.message.Message objects from a single data
        stream that in total may exceed the maximum individual message size.
        Data will be continuously added to a single message until that message
        reaches a max allowable size, at which point it will be yielded and
        a new message will be started.

        :rtype: generator[~uamqp.message.Message]
        """
        unappended_message_bytes = None
        while True:
            new_message = self._create_batch_message()
            message_size = new_message.get_message_encoded_size() + self.size_offset
            body_size = 0
            if unappended_message_bytes:
                new_message._body.append(
                    unappended_message_bytes
                )  # pylint: disable=protected-access
                body_size += len(unappended_message_bytes)
            try:
                for data in self._body_gen:
                    message_bytes = None
                    try:
                        # try to get the internal uamqp Message
                        internal_uamqp_message = data.message
                    except AttributeError:
                        # no inernal message, data could be uamqp Message or raw data
                        internal_uamqp_message = data
                    try:
                        # uamqp Message
                        if (
                            not internal_uamqp_message.application_properties
                            and self.application_properties
                        ):
                            internal_uamqp_message.application_properties = (
                                self.application_properties
                            )
                        message_bytes = internal_uamqp_message.encode_message()
                    except AttributeError:  # raw data
                        wrap_message = Message(
                            body=internal_uamqp_message,
                            application_properties=self.application_properties,
                        )
                        message_bytes = wrap_message.encode_message()
                    body_size += len(message_bytes)
                    if (body_size + message_size) > self.max_message_length:
                        new_message.on_send_complete = self.on_send_complete
                        unappended_message_bytes = message_bytes
                        yield new_message
                        raise StopIteration()
                    new_message._body.append(
                        message_bytes
                    )  # pylint: disable=protected-access
            except StopIteration:
                _logger.debug("Sent partial message.")
                continue
            else:
                new_message.on_send_complete = self.on_send_complete
                yield new_message
                _logger.debug("Sent all batched data.")
                break

    def gather(self):
        """Return all the messages represented by this object. This will convert
        the batch data into individual Message objects, which may be one
        or more if multi_messages is set to `True`.

        :rtype: list[~uamqp.message.Message]
        """
        if self._multi_messages:
            return self._multi_message_generator()

        new_message = self._create_batch_message()
        message_size = new_message.get_message_encoded_size() + self.size_offset
        body_size = 0

        for data in self._body_gen:
            message_bytes = None
            try:
                # try to get the internal uamqp Message
                internal_uamqp_message = data.message
            except AttributeError:
                # no inernal message, data could be uamqp Message or raw data
                internal_uamqp_message = data
            try:
                # uamqp Message
                if (
                    not internal_uamqp_message.application_properties
                    and self.application_properties
                ):
                    internal_uamqp_message.application_properties = (
                        self.application_properties
                    )
                message_bytes = internal_uamqp_message.encode_message()
            except AttributeError:  # raw data
                wrap_message = Message(
                    body=internal_uamqp_message,
                    application_properties=self.application_properties,
                )
                message_bytes = wrap_message.encode_message()
            body_size += len(message_bytes)
            if (body_size + message_size) > self.max_message_length:
                raise errors.MessageContentTooLarge()
            new_message._body.append(message_bytes)  # pylint: disable=protected-access
        new_message.on_send_complete = self.on_send_complete
        return [new_message]


class MessageProperties(object):
    """Message properties.
    The properties that are actually used will depend on the service implementation.
    Not all received messages will have all properties, and not all properties
    will be utilized on a sent message.

    :ivar message_id: Message-id, if set, uniquely identifies a message within the message system.
     The message producer is usually responsible for setting the message-id in such a way that it
     is assured to be globally unique. A broker MAY discard a message as a duplicate if the value
     of the message-id matches that of a previously received message sent to the same node.
    :vartype message_id: str or bytes or uuid.UUID or ~uamqp.types.AMQPType
    :ivar user_id: The identity of the user responsible for producing the message. The client sets
     this value, and it MAY be authenticated by intermediaries.
    :vartype user_id: str or bytes
    :ivar to: The to field identifies the node that is the intended destination of the message.
     On any given transfer this might not be the node at the receiving end of the link.
    :vartype to: str or bytes
    :ivar subject:
    :vartype subject:
    :ivar reply_to:
    :vartype reply_to:
    :ivar correlation_id:
    :vartype correlation_id:
    :ivar content_type:
    :vartype content_type:
    :ivar content_encoding:
    :vartype content_encoding:
    :ivar absolute_expiry_time:
    :vartype absolute_expiry_time:
    :ivar creation_time:
    :vartype creation_time:
    :ivar group_id:
    :vartype group_id:
    :ivar group_sequence:
    :vartype group_sequence:
    :ivar reply_to_group_id:
    :vartype reply_to_group_id:
    """

    def __init__(
        self,
        message_id=None,
        user_id=None,
        to=None,
        subject=None,
        reply_to=None,
        correlation_id=None,
        content_type=None,
        content_encoding=None,
        absolute_expiry_time=None,
        creation_time=None,
        group_id=None,
        group_sequence=None,
        reply_to_group_id=None,
        properties=None,
        encoding="UTF-8",
    ):
        self._encoding = encoding
        if properties:
            self._message_id = properties.message_id
            self._user_id = properties.user_id
            self._to = properties.to
            self._subject = properties.subject
            self._reply_to = properties.reply_to
            self._correlation_id = properties.correlation_id
            self._content_type = properties.content_type
            self._content_encoding = properties.content_encoding
            self._absolute_expiry_time = properties.absolute_expiry_time
            self._creation_time = properties.creation_time
            self._group_id = properties.group_id
            self._group_sequence = properties.group_sequence
            self._reply_to_group_id = properties.reply_to_group_id
        else:
            self.message_id = message_id
            self.user_id = user_id
            self.to = to
            self.subject = subject
            self.reply_to = reply_to
            self.correlation_id = correlation_id
            self.content_type = content_type
            self.content_encoding = content_encoding
            self.absolute_expiry_time = absolute_expiry_time
            self.creation_time = creation_time
            self.group_id = group_id
            self.group_sequence = group_sequence
            self.reply_to_group_id = reply_to_group_id

    def __str__(self):
        return str(
            {
                "message_id": self.message_id,
                "user_id": self.user_id,
                "to": self.to,
                "subject": self.subject,
                "reply_to": self.reply_to,
                "correlation_id": self.correlation_id,
                "content_type": self.content_type,
                "content_encoding": self.content_encoding,
                "absolute_expiry_time": self.absolute_expiry_time,
                "creation_time": self.creation_time,
                "group_id": self.group_id,
                "group_sequence": self.group_sequence,
                "reply_to_group_id": self.reply_to_group_id,
            }
        )

    def __getstate__(self):
        state = self._get_properties_dict()
        state["_encoding"] = self._encoding
        return state

    def __setstate__(self, state):
        self._encoding = state.pop("_encoding")
        for key, val in state.items():
            self.__setattr__(key, val)

    @property
    def message_id(self):
        if self._message_id:
            return self._message_id.value
        return None

    @message_id.setter
    def message_id(self, value):
        if value is None:
            self._message_id = None
        else:
            self._message_id = utils.data_factory(value, encoding=self._encoding)

    @property
    def user_id(self):
        try:
            if self._user_id is not None:
                return self._user_id.value
            return None
        except AttributeError:
            return self._user_id

    @user_id.setter
    def user_id(self, value):
        if isinstance(value, six.text_type):
            value = value.encode(self._encoding)
        elif value is not None and not isinstance(value, six.binary_type):
            raise TypeError("user_id must be bytes or str.")
        # user_id is type of binary according to the spec.
        # convert byte string into bytearray then wrap the data into c_uamqp.BinaryValue.
        if value is not None:
            self._user_id = utils.data_factory(
                bytearray(value), encoding=self._encoding
            )
        else:
            self._user_id = None

    @property
    def to(self):
        if self._to:
            return self._to.value
        return None

    @to.setter
    def to(self, value):
        if value is None:
            self._to = None
        else:
            self._to = utils.data_factory(value, encoding=self._encoding)

    @property
    def subject(self):
        return self._subject

    @subject.setter
    def subject(self, value):
        if isinstance(value, six.text_type):
            value = value.encode(self._encoding)
        elif value is not None and not isinstance(value, six.binary_type):
            raise TypeError("subject must be bytes or str.")
        self._subject = value

    @property
    def reply_to(self):
        if self._reply_to is not None:
            return self._reply_to.value
        return None

    @reply_to.setter
    def reply_to(self, value):
        if value is None:
            self._reply_to = None
        else:
            self._reply_to = utils.data_factory(value, encoding=self._encoding)

    @property
    def correlation_id(self):
        if self._correlation_id is not None:
            return self._correlation_id.value
        return None

    @correlation_id.setter
    def correlation_id(self, value):
        if value is None:
            self._correlation_id = None
        else:
            self._correlation_id = utils.data_factory(value, encoding=self._encoding)

    @property
    def content_type(self):
        return self._content_type

    @content_type.setter
    def content_type(self, value):
        if isinstance(value, six.text_type):
            value = value.encode(self._encoding)
        elif value is not None and not isinstance(value, six.binary_type):
            raise TypeError("content_type must be bytes or str.")
        self._content_type = value

    @property
    def content_encoding(self):
        return self._content_encoding

    @content_encoding.setter
    def content_encoding(self, value):
        if isinstance(value, six.text_type):
            value = value.encode(self._encoding)
        elif value is not None and not isinstance(value, six.binary_type):
            raise TypeError("content_encoding must be bytes or str.")
        self._content_encoding = value

    @property
    def absolute_expiry_time(self):
        return self._absolute_expiry_time

    @absolute_expiry_time.setter
    def absolute_expiry_time(self, value):
        if value is not None and not isinstance(value, int):
            raise TypeError("absolute_expiry_time must be an integer.")
        self._absolute_expiry_time = value

    @property
    def creation_time(self):
        return self._creation_time

    @creation_time.setter
    def creation_time(self, value):
        if value is not None and not isinstance(value, int):
            raise TypeError("creation_time must be an integer.")
        self._creation_time = value

    @property
    def group_id(self):
        return self._group_id

    @group_id.setter
    def group_id(self, value):
        if isinstance(value, six.text_type):
            value = value.encode(self._encoding)
        elif value is not None and not isinstance(value, six.binary_type):
            raise TypeError("group_id must be bytes or str.")
        self._group_id = value

    @property
    def group_sequence(self):
        return self._group_sequence

    @group_sequence.setter
    def group_sequence(self, value):
        if value is not None and not isinstance(value, int):
            raise TypeError("group_sequence must be an integer.")
        self._group_sequence = value

    @property
    def reply_to_group_id(self):
        return self._reply_to_group_id

    @reply_to_group_id.setter
    def reply_to_group_id(self, value):
        if isinstance(value, six.text_type):
            value = value.encode(self._encoding)
        elif value is not None and not isinstance(value, six.binary_type):
            raise TypeError("reply_to_group_id must be bytes or str.")
        self._reply_to_group_id = value

    def _set_attr(self, attr, properties):
        attr_value = getattr(self, "_" + attr)
        if attr_value is not None:
            setattr(properties, attr, attr_value)

    def _get_properties_dict(self):
        return {
            "message_id": self.message_id,
            "user_id": self.user_id,
            "to": self.to,
            "subject": self.subject,
            "reply_to": self.reply_to,
            "correlation_id": self.correlation_id,
            "content_type": self.content_type,
            "content_encoding": self.content_encoding,
            "absolute_expiry_time": self.absolute_expiry_time,
            "creation_time": self.creation_time,
            "group_id": self.group_id,
            "group_sequence": self.group_sequence,
            "reply_to_group_id": self.reply_to_group_id,
        }

    def get_properties_obj(self):
        """Get the underlying C reference from this object.

        :rtype: uamqp.c_uamqp.cProperties
        """
        properties = c_uamqp.cProperties()
        self._set_attr("message_id", properties)
        self._set_attr("user_id", properties)
        self._set_attr("to", properties)
        self._set_attr("subject", properties)
        self._set_attr("reply_to", properties)
        self._set_attr("correlation_id", properties)
        self._set_attr("content_type", properties)
        self._set_attr("content_encoding", properties)
        self._set_attr("absolute_expiry_time", properties)
        self._set_attr("creation_time", properties)
        self._set_attr("group_id", properties)
        self._set_attr("group_sequence", properties)
        self._set_attr("reply_to_group_id", properties)
        return properties


class MessageBody(object):
    """Base class for an AMQP message body. This should
    not be used directly.
    """

    def __init__(self, c_message, encoding="UTF-8"):
        self._message = c_message
        self._encoding = encoding

    @property
    def type(self):
        return self._message.body_type

    @property
    def data(self):
        raise NotImplementedError("Only MessageBody subclasses have data.")


class DataBody(MessageBody):
    """An AMQP message body of type Data. This represents
    a list of bytes sections.

    :ivar type: The body type. This should always be `DataType`.
    :vartype type: uamqp.c_uamqp.MessageBodyType
    :ivar data: The data contained in the message body. This returns
     a generator to iterate over each section in the body, where
     each section will be a byte string.
    :vartype data: Generator[bytes]
    """

    def __str__(self):
        if six.PY3:
            return "".join(d.decode(self._encoding) for d in self.data)
        return "".join(self.data)

    def __unicode__(self):
        return u"".join(d.decode(self._encoding) for d in self.data)

    def __bytes__(self):
        return b"".join(self.data)

    def __len__(self):
        return self._message.count_body_data()

    def __getitem__(self, index):
        if index >= len(self):
            raise IndexError("Index is out of range.")
        data = self._message.get_body_data(index)
        return data.value

    def append(self, data):
        """Append a section to the body.

        :param data: The data to append.
        :type data: str or bytes
        """
        if isinstance(data, six.text_type):
            self._message.add_body_data(data.encode(self._encoding))
        elif isinstance(data, six.binary_type):
            self._message.add_body_data(data)

    @property
    def data(self):
        for i in range(len(self)):
            yield self._message.get_body_data(i)


class ValueBody(MessageBody):
    """An AMQP message body of type Value. This represents
    a single encoded object.

    :ivar type: The body type. This should always be ValueType
    :vartype type: uamqp.c_uamqp.MessageBodyType
    :ivar data: The data contained in the message body. The value
     of the encoded object
    :vartype data: object
    """

    def __str__(self):
        data = self.data
        if not data:
            return ""
        if six.PY3 and isinstance(data, six.binary_type):
            return data.decode(self._encoding)
        return str(data)

    def __unicode__(self):
        data = self.data
        if not data:
            return u""
        if isinstance(data, six.binary_type):
            return data.decode(self._encoding)
        return unicode(data)  # pylint: disable=undefined-variable

    def __bytes__(self):
        data = self.data
        if not data:
            return b""
        return bytes(data)

    def set(self, value):
        """Set a value as the message body. This can be any
        Python data type and it will be automatically encoded
        into an AMQP type. If a specific AMQP type is required, a
        `types.AMQPType` can be used.

        :param data: The data to send in the body.
        :type data: ~uamqp.types.AMQPType
        """
        value = utils.data_factory(value)
        self._message.set_body_value(value)

    @property
    def data(self):
        _value = self._message.get_body_value()
        if _value:
            return _value.value
        return None


class SequenceBody(MessageBody):
    """An AMQP message body of type Sequence. This represents
    a list of sequence sections.

    :ivar type: The body type. This should always be SequenceType
    :vartype type: uamqp.c_uamqp.MessageBodyType
    :ivar data: The data contained in the message body. This returns
     a generator to iterate over each section in the body, where
     each section will be a list of objects.
    :vartype data: Generator[List[object]]
    """

    def __str__(self):
        if six.PY3:
            output_str = ""
            for sequence_section in self.data:
                for d in sequence_section:
                    if isinstance(d, six.binary_type):
                        output_str += d.decode(self._encoding)
                    else:
                        output_str += str(d)
            return output_str

        return "".join(str(d) for sequence_section in self.data for d in sequence_section)

    def __unicode__(self):
        output_unicode = u""

        for sequence_section in self.data:
            for d in sequence_section:
                if isinstance(d, six.binary_type):
                    output_unicode += d.decode(self._encoding)
                else:
                    output_unicode += unicode(d)  # pylint: disable=undefined-variable
        return output_unicode

    def __bytes__(self):
        return b"".join(bytes(d) for sequence_section in self.data for d in sequence_section)

    def __len__(self):
        return self._message.count_body_sequence()

    def __getitem__(self, index):
        if index >= len(self):
            raise IndexError("Index is out of range.")
        data = self._message.get_body_sequence(index)
        return data.value

    def append(self, data):
        """Append a sequence section to the body. The data
        should be a list of objects. The object in the list
        can be any Python data type and it will be automatically
        encoded into an AMQP type. If a specific AMQP type
        is required, a `types.AMQPType` can be used.

        :param data: The list of objects to append.
        :type data: list[~uamqp.types.AMQPType]
        """
        data = utils.data_factory(data)
        self._message.add_body_sequence(data)

    @property
    def data(self):
        for i in range(len(self)):
            yield self._message.get_body_sequence(i).value


class MessageHeader(object):
    """The Message header. This is only used on received message, and not
    set on messages being sent. The properties set on any given message
    will depend on the Service and not all messages will have all properties.

    :ivar delivery_count: The number of unsuccessful previous attempts to deliver
     this message. If this value is non-zero it can be taken as an indication that the
     delivery might be a duplicate. On first delivery, the value is zero. It is
     incremented upon an outcome being settled at the sender, according to rules
     defined for each outcome.
    :vartype delivery_count: int
    :ivar time_to_live: Duration in milliseconds for which the message is to be considered "live".
     If this is set then a message expiration time will be computed based on the time of arrival
     at an intermediary. Messages that live longer than their expiration time will be discarded
     (or dead lettered). When a message is transmitted by an intermediary that was received
     with a ttl, the transmitted message's header SHOULD contain a ttl that is computed as the
     difference between the current time and the formerly computed message expiration time,
     i.e., the reduced ttl, so that messages will eventually die if they end up in a delivery loop.
    :vartype time_to_live: int
    :ivar durable: Durable messages MUST NOT be lost even if an intermediary is unexpectedly terminated
     and restarted. A target which is not capable of fulfilling this guarantee MUST NOT accept messages
     where the durable header is set to `True`: if the source allows the rejected outcome then the
     message SHOULD be rejected with the precondition-failed error, otherwise the link MUST be detached
     by the receiver with the same error.
    :vartype durable: bool
    :ivar first_acquirer: If this value is `True`, then this message has not been acquired
     by any other link. If this value is `False`, then this message MAY have previously
     been acquired by another link or links.
    :vartype first_acquirer: bool
    :ivar priority: This field contains the relative message priority. Higher numbers indicate higher
     priority messages. Messages with higher priorities MAY be delivered before those with lower priorities.
    :vartype priority: int

    :param header: Internal only. This is used to wrap an existing message header
     that has been received from an AMQP service.
    :type header: uamqp.c_uamqp.cHeader
    """

    def __init__(self, header=None):
        self.delivery_count = 0
        self.time_to_live = None
        self.first_acquirer = None
        self.durable = None
        self.priority = None
        if header:
            self.delivery_count = header.delivery_count or 0
            self.time_to_live = header.time_to_live
            self.first_acquirer = header.first_acquirer
            self.durable = header.durable
            self.priority = header.priority

    def __str__(self):
        return str(
            {
                "delivery_count": self.delivery_count,
                "time_to_live": self.time_to_live,
                "first_acquirer": self.first_acquirer,
                "durable": self.durable,
                "priority": self.priority,
            }
        )

    def __getstate__(self):
        state = self._get_properties_dict()
        return state

    def __setstate__(self, state):
        for key, val in state.items():
            self.__setattr__(key, val)

    def _get_properties_dict(self):
        return {
            "delivery_count": self.delivery_count,
            "time_to_live": self.time_to_live,
            "first_acquirer": self.first_acquirer,
            "durable": self.durable,
            "priority": self.priority,
        }

    def get_header_obj(self):
        """Get the underlying C reference from this object.

        :rtype: uamqp.c_uamqp.cHeader
        """
        header = c_uamqp.create_header()
        header.delivery_count = self.delivery_count or 0
        if self.time_to_live is not None:
            header.time_to_live = self.time_to_live
        if self.first_acquirer is not None:
            header.first_acquirer = self.first_acquirer
        if self.durable is not None:
            header.durable = self.durable
        if self.priority is not None:
            header.priority = self.priority
        return header<|MERGE_RESOLUTION|>--- conflicted
+++ resolved
@@ -76,7 +76,7 @@
     :type delivery_annotations: dict
     """
 
-<<<<<<< HEAD
+
     def __init__(
         self,
         body=None,
@@ -88,24 +88,11 @@
         message=None,
         settler=None,
         delivery_no=None,
-        encoding="UTF-8",
+        encoding='UTF-8',
+        body_type=None,
+        footer=None,
+        delivery_annotations=None
     ):
-=======
-    def __init__(self,
-                 body=None,
-                 properties=None,
-                 application_properties=None,
-                 annotations=None,
-                 header=None,
-                 msg_format=None,
-                 message=None,
-                 settler=None,
-                 delivery_no=None,
-                 encoding='UTF-8',
-                 body_type=None,
-                 footer=None,
-                 delivery_annotations=None):
->>>>>>> 11bce372
         self.state = constants.MessageState.WaitingToBeSent
         self.idle_time = 0
         self.retries = 0
@@ -134,21 +121,9 @@
             self._parse_message_body(message)
         else:
             self._message = c_uamqp.create_message()
-<<<<<<< HEAD
-            if isinstance(body, (six.text_type, six.binary_type)):
-                self._body = DataBody(self._message)
-                self._body.append(body)
-            elif isinstance(body, list) and all(
-                [isinstance(b, (six.text_type, six.binary_type)) for b in body]
-            ):
-                self._body = DataBody(self._message)
-                for value in body:
-                    self._body.append(value)
-=======
             # if body_type is not given, we detect the body type by checking the type of the object
             if not body_type:
                 self._auto_set_body(body)
->>>>>>> 11bce372
             else:
                 self._set_body_by_body_type(body, body_type)
 
