--- conflicted
+++ resolved
@@ -145,34 +145,13 @@
 
     def _on_send_complete(self, message_delivery, reason, state):  # todo: reason is never used, should check spec
         if SEND_DISPOSITION_REJECT in state:
-<<<<<<< HEAD
-=======
             # sample reject state: {'rejected': [[b'amqp:not-allowed', b"Invalid command 'RE1AD'.", None]]}
->>>>>>> 1a4b7852
             to_remove_operation = None
             for operation in self._pending_operations:
                 if message_delivery.message == operation.message:
                     to_remove_operation = operation
                     break
             self._pending_operations.remove(to_remove_operation)
-<<<<<<< HEAD
-            if SEND_DISPOSITION_REJECT in state:  # either rejected or accepted
-                # TODO: better error handling
-                # The callback is defined in management_operation.py
-                # TODO: AMQPException is too general? to be more specific: MessageReject(Error) or AMQPManagementError?
-                #  or should there an error mapping which maps the condition to the error type
-                to_remove_operation.on_execute_operation_complete(
-                    ManagementExecuteOperationResult.ERROR,
-                    None,
-                    None,
-                    message_delivery.message,
-                    error=AMQPException(
-                        state[SEND_DISPOSITION_REJECT][0][0],
-                        state[SEND_DISPOSITION_REJECT][0][1],
-                        state[SEND_DISPOSITION_REJECT][0][2],
-                    )
-                )
-=======
             # TODO: better error handling
             #  AMQPException is too general? to be more specific: MessageReject(Error) or AMQPManagementError?
             #  or should there an error mapping which maps the condition to the error type
@@ -187,7 +166,6 @@
                     state[SEND_DISPOSITION_REJECT][0][2],  # 2 is error info
                 )
             )
->>>>>>> 1a4b7852
 
     def open(self):
         if self.state != ManagementLinkState.IDLE:
@@ -200,16 +178,6 @@
         self,
         message,
         on_execute_operation_complete,
-<<<<<<< HEAD
-        timeout=None,
-        operation=None,
-        type=None,
-        locales=None
-    ):
-        message.application_properties["operation"] = operation
-        message.application_properties["type"] = type
-        message.application_properties["locales"] = locales
-=======
         **kwargs
     ):
         """Execute a request and wait on a response.
@@ -238,7 +206,6 @@
         message.application_properties["operation"] = kwargs.get("operation")
         message.application_properties["type"] = kwargs.get("type")
         message.application_properties["locales"] = kwargs.get("locales")
->>>>>>> 1a4b7852
         try:
             # TODO: namedtuple is immutable, which may push us to re-think about the namedtuple approach for Message
             new_properties = message.properties._replace(message_id=self.next_message_id)
