#-------------------------------------------------------------------------
# Copyright (c) Microsoft Corporation. All rights reserved.
# Licensed under the MIT License. See License.txt in the project root for
# license information.
#--------------------------------------------------------------------------

import threading
import struct
import uuid
import logging
import time
from enum import Enum
from io import BytesIO
from urllib.parse import urlparse
<<<<<<< HEAD

=======
>>>>>>> 807881f1

from .endpoints import Source, Target
from .constants import (
    DEFAULT_LINK_CREDIT,
    SessionState,
    SessionTransferState,
    LinkDeliverySettleReason,
    LinkState,
    Role,
    SenderSettleMode,
    ReceiverSettleMode
)
from .performatives import (
    AttachFrame,
    DetachFrame,
    TransferFrame,
    DispositionFrame,
    FlowFrame,
)

from .error import (
    ErrorCondition,
    AMQPLinkError,
    AMQPLinkRedirect,
    AMQPConnectionError
)

_LOGGER = logging.getLogger(__name__)


class Link(object):
    """

    """

    def __init__(self, session, handle, name, role, **kwargs):
        self.state = LinkState.DETACHED
        self.name = name or str(uuid.uuid4())
        self.handle = handle
        self.remote_handle = None
        self.role = role
        self.source = kwargs.get("source") or Source(
            address=kwargs['source_address'],
            durable=kwargs.get('source_durable'),
            expiry_policy=kwargs.get('source_expiry_policy'),
            timeout=kwargs.get('source_timeout'),
            dynamic=kwargs.get('source_dynamic'),
            dynamic_node_properties=kwargs.get('source_dynamic_node_properties'),
            distribution_mode=kwargs.get('source_distribution_mode'),
            filters=kwargs.get('source_filters'),
            default_outcome=kwargs.get('source_default_outcome'),
            outcomes=kwargs.get('source_outcomes'),
            capabilities=kwargs.get('source_capabilities')
        )
        self.target = kwargs.get("target") or Target(
            address=kwargs['target_address'],
            durable=kwargs.get('target_durable'),
            expiry_policy=kwargs.get('target_expiry_policy'),
            timeout=kwargs.get('target_timeout'),
            dynamic=kwargs.get('target_dynamic'),
            dynamic_node_properties=kwargs.get('target_dynamic_node_properties'),
            capabilities=kwargs.get('target_capabilities')
        )
        self.link_credit = kwargs.pop('link_credit', None) or DEFAULT_LINK_CREDIT
        self.current_link_credit = self.link_credit
        self.send_settle_mode = kwargs.pop('send_settle_mode', SenderSettleMode.Mixed)
        self.rcv_settle_mode = kwargs.pop('rcv_settle_mode', ReceiverSettleMode.First)
        self.unsettled = kwargs.pop('unsettled', None)
        self.incomplete_unsettled = kwargs.pop('incomplete_unsettled', None)
        self.initial_delivery_count = kwargs.pop('initial_delivery_count', 0)
        self.delivery_count = self.initial_delivery_count
        self.received_delivery_id = None
        self.max_message_size = kwargs.pop('max_message_size', None)
        self.remote_max_message_size = None
        self.available = kwargs.pop('available', None)
        self.properties = kwargs.pop('properties', None)
        self.offered_capabilities = None
        self.desired_capabilities = kwargs.pop('desired_capabilities', None)

        self.network_trace = kwargs['network_trace']
        self.network_trace_params = kwargs['network_trace_params']
        self.network_trace_params['link'] = self.name
        self._session = session
        self._is_closed = False
        self._send_links = {}
        self._receive_links = {}
        self._pending_deliveries = {}
        self._received_payload = bytearray()
        self._on_link_state_change = kwargs.get('on_link_state_change')
        self._error = None

    def __enter__(self):
        self.attach()
        return self

    def __exit__(self, *args):
        self.detach(close=True)

    @classmethod
    def from_incoming_frame(cls, session, handle, frame):
        # check link_create_from_endpoint in C lib
        raise NotImplementedError('Pending')  # TODO: Assuming we establish all links for now...

    def get_state(self):
        try:
            raise self._error
        except TypeError:
            pass
        return self.state

    def _check_if_closed(self):
        if self._is_closed:
            try:
                raise self._error
            except TypeError:
                raise AMQPConnectionError(
                    condition=ErrorCondition.InternalError,
                    description="Link already closed."
                )

    def _set_state(self, new_state):
        # type: (LinkState) -> None
        """Update the session state."""
        if new_state is None:
            return
        previous_state = self.state
        self.state = new_state
        _LOGGER.info("Link state changed: %r -> %r", previous_state, new_state, extra=self.network_trace_params)
        try:
            self._on_link_state_change(previous_state, new_state)
        except TypeError:
            pass
        except Exception as e:  # pylint: disable=broad-except
            _LOGGER.error("Link state change callback failed: '%r'", e, extra=self.network_trace_params)

    def _remove_pending_deliveries(self):  # TODO: move to sender
        for delivery in self._pending_deliveries.values():
            delivery.on_settled(LinkDeliverySettleReason.NotDelivered, None)
        self._pending_deliveries = {}
    
    def _on_session_state_change(self):
        if self._session.state == SessionState.MAPPED:
            if not self._is_closed and self.state == LinkState.DETACHED:
                self._outgoing_attach()
                self._set_state(LinkState.ATTACH_SENT)
        elif self._session.state == SessionState.DISCARDING:
            self._remove_pending_deliveries()
            self._set_state(LinkState.DETACHED)

    def _outgoing_attach(self):
        self.delivery_count = self.initial_delivery_count
        attach_frame = AttachFrame(
            name=self.name,
            handle=self.handle,
            role=self.role,
            send_settle_mode=self.send_settle_mode,
            rcv_settle_mode=self.rcv_settle_mode,
            source=self.source,
            target=self.target,
            unsettled=self.unsettled,
            incomplete_unsettled=self.incomplete_unsettled,
            initial_delivery_count=self.initial_delivery_count if self.role == Role.Sender else None,
            max_message_size=self.max_message_size,
            offered_capabilities=self.offered_capabilities if self.state == LinkState.ATTACH_RCVD else None,
            desired_capabilities=self.desired_capabilities if self.state == LinkState.DETACHED else None,
            properties=self.properties
        )
        if self.network_trace:
            _LOGGER.info("-> %r", attach_frame, extra=self.network_trace_params)
        self._session._outgoing_attach(attach_frame)

    def _incoming_attach(self, frame):
        if self.network_trace:
            _LOGGER.info("<- %r", AttachFrame(*frame), extra=self.network_trace_params)
        if self._is_closed:
            raise ValueError("Invalid link")
        elif not frame[5] or not frame[6]:  # TODO: not sure if we should source + target check here
            _LOGGER.info("Cannot get source or target. Detaching link")
            self._remove_pending_deliveries()
            self._set_state(LinkState.DETACHED)  # TODO: Send detach now?
            raise ValueError("Invalid link")
        self.remote_handle = frame[1]  # handle
        self.remote_max_message_size = frame[10]  # max_message_size
        self.offered_capabilities = frame[11]  # offered_capabilities
        if self.properties:
            self.properties.update(frame[13])  # properties
        else:
            self.properties = frame[13]
        if self.state == LinkState.DETACHED:
            self._set_state(LinkState.ATTACH_RCVD)
        elif self.state == LinkState.ATTACH_SENT:
            self._set_state(LinkState.ATTACHED)

    def _outgoing_flow(self):
        flow_frame = {
            'handle': self.handle,
            'delivery_count': self.delivery_count,
            'link_credit': self.current_link_credit,
            'available': None,
            'drain': None,
            'echo': None,
            'properties': None
        }
        self._session._outgoing_flow(flow_frame)

    def _incoming_flow(self, frame):
        pass
    
    def _incoming_disposition(self, frame):
        pass

    def _outgoing_detach(self, close=False, error=None):
        detach_frame = DetachFrame(handle=self.handle, closed=close, error=error)
        if self.network_trace:
            _LOGGER.info("-> %r", detach_frame, extra=self.network_trace_params)
        self._session._outgoing_detach(detach_frame)
        if close:
            self._is_closed = True

    def _incoming_detach(self, frame):
        if self.network_trace:
            _LOGGER.info("<- %r", DetachFrame(*frame), extra=self.network_trace_params)
        if self.state == LinkState.ATTACHED:
            self._outgoing_detach(close=frame[1])  # closed
        elif frame[1] and not self._is_closed and self.state in [LinkState.ATTACH_SENT, LinkState.ATTACH_RCVD]:
            # Received a closing detach after we sent a non-closing detach.
            # In this case, we MUST signal that we closed by reattaching and then sending a closing detach.
            self._outgoing_attach()
            self._outgoing_detach(close=True)
        self._remove_pending_deliveries()
        # TODO: on_detach_hook
        if frame[2]:  # error
            # frame[2][0] is condition, frame[2][1] is description, frame[2][2] is info
            error_cls = AMQPLinkRedirect if frame[2][0] == ErrorCondition.LinkRedirect else AMQPLinkError
            self._error = error_cls(condition=frame[2][0], description=frame[2][1], info=frame[2][2])
            self._set_state(LinkState.ERROR)
        else:
            self._set_state(LinkState.DETACHED)

    def attach(self):
        if self._is_closed:
            raise ValueError("Link already closed.")
        self._outgoing_attach()
        self._set_state(LinkState.ATTACH_SENT)
        self._received_payload = bytearray()

    def detach(self, close=False, error=None):
        if self.state in (LinkState.DETACHED, LinkState.ERROR):
            return
        try:
            self._check_if_closed()
            self._remove_pending_deliveries()  # TODO: Keep?
            if self.state in [LinkState.ATTACH_SENT, LinkState.ATTACH_RCVD]:
                self._outgoing_detach(close=close, error=error)
                self._set_state(LinkState.DETACHED)
            elif self.state == LinkState.ATTACHED:
                self._outgoing_detach(close=close, error=error)
                self._set_state(LinkState.DETACH_SENT)
        except Exception as exc:
            _LOGGER.info("An error occurred when detaching the link: %r", exc)
            self._set_state(LinkState.DETACHED)<|MERGE_RESOLUTION|>--- conflicted
+++ resolved
@@ -12,10 +12,6 @@
 from enum import Enum
 from io import BytesIO
 from urllib.parse import urlparse
-<<<<<<< HEAD
-
-=======
->>>>>>> 807881f1
 
 from .endpoints import Source, Target
 from .constants import (
