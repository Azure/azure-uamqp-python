--- conflicted
+++ resolved
@@ -120,11 +120,7 @@
         configure_command = [
             "cmake",
             cwd + "/src/vendor/azure-uamqp-c/",
-<<<<<<< HEAD
-            "-Duse_openssl:bool={}".format("ON" if use_openssl else "OFF"), 
-=======
             "-Duse_openssl:bool={}".format("ON" if use_openssl else "OFF"),
->>>>>>> 3ae39cb3
             "-Duse_default_uuid:bool=ON ", # Should we use libuuid in the system or light one?
             "-Duse_builtin_httpapi:bool=ON ", # Should we use libcurl in the system or light one?
             "-Dskip_samples:bool=ON", # Don't compile uAMQP samples binaries
@@ -174,15 +170,9 @@
 else:
     kwargs['extra_compile_args'] = ['-g', '-O0', "-std=gnu99", "-fPIC"]
     # SSL before crypto matters: https://bugreports.qt.io/browse/QTBUG-62692
-<<<<<<< HEAD
-    kwargs['libraries'] = ['uamqp', 'aziotsharedutil', 'ssl', 'crypto', 'uuid']
-
-
-=======
-    kwargs['libraries'] = ['uamqp', 'aziotsharedutil', 'ssl', 'crypto']
-
-
->>>>>>> 3ae39cb3
+    kwargs['libraries'] = ['uamqp', 'aziotsharedutil', 'ssl', 'crypto']  # 'uuid'
+
+
 # If the C file doesn't exist, build the "c_uamqp.c" file
 # That's not perfect, since we build it on a "--help", but should be if cloned from source only.
 c_uamqp_src = "uamqp/c_uamqp.c"
@@ -236,12 +226,9 @@
     include_package_data=True,
     packages=find_packages(exclude=["tests"]),
     ext_modules = extensions,
-<<<<<<< HEAD
-=======
     install_requires=[
         "certifi>=2017.4.17",
     ],
->>>>>>> 3ae39cb3
     cmdclass={
         'build_ext': build_ext,
     }    
