--- conflicted
+++ resolved
@@ -97,17 +97,11 @@
         live_eventhub_config['event_hub'],
         live_eventhub_config['consumer_group'],
         live_eventhub_config['partition'])
-<<<<<<< HEAD
-    with uamqp.ReceiveClient(source, auth=sas_auth, debug=False, timeout=50, prefetch=50) as receive_client:
-        with pytest.raises(errors.AMQPConnectionError):
-            receive_client.receive_message_batch(max_batch_size=10)
-=======
+
     if not sys.platform.startswith('darwin'):  # Not sure why this passes for OSX:
         with pytest.raises(errors.AMQPConnectionError):
             with uamqp.ReceiveClient(source, auth=sas_auth, debug=False, timeout=50, prefetch=50) as receive_client:
                 receive_client.receive_message_batch(max_batch_size=10)
->>>>>>> c2f1f577
-
 
 def test_event_hubs_client_receive_sync(live_eventhub_config):
     uri = "sb://{}/{}".format(live_eventhub_config['hostname'], live_eventhub_config['event_hub'])
