--- conflicted
+++ resolved
@@ -24,11 +24,6 @@
           PythonArchitecture: 'x64'
           PythonVersion: '$(PythonVersion27)'
           GetPip: 'https://bootstrap.pypa.io/pip/2.7/get-pip.py'
-<<<<<<< HEAD
-        #x64 Python 3.5:
-        #  PythonArchitecture: 'x64'
-        #  PythonVersion: '$(PythonVersion35)'
-        #  GetPip: 'https://bootstrap.pypa.io/pip/3.5/get-pip.py'
         #x64 Python 3.6:
         #  PythonArchitecture: 'x64'
         #  PythonVersion: '$(PythonVersion36)'
@@ -61,37 +56,6 @@
         #x86 Python 3.9:
         #  PythonArchitecture: 'x86'
         #  PythonVersion: '$(PythonVersion39)'
-=======
-        x64 Python 3.6:
-          PythonArchitecture: 'x64'
-          PythonVersion: '$(PythonVersion36)'
-        x64 Python 3.7:
-          PythonArchitecture: 'x64'
-          PythonVersion: '$(PythonVersion37)'
-        x64 Python 3.8:
-          PythonArchitecture: 'x64'
-          PythonVersion: '$(PythonVersion38)'
-        x64 Python 3.9:
-          PythonArchitecture: 'x64'
-          PythonVersion: '$(PythonVersion39)'
-        x86 Python 2.7:
-          PythonArchitecture: 'x86'
-          PythonVersion: '$(PythonVersion27)'
-          GetPip: 'https://bootstrap.pypa.io/pip/2.7/get-pip.py'
-        x86 Python 3.6:
-          PythonArchitecture: 'x86'
-          PythonVersion: '$(PythonVersion36)'
-        x86 Python 3.7:
-          PythonArchitecture: 'x86'
-          PythonVersion: '$(PythonVersion37)'
-        x86 Python 3.8:
-          PythonArchitecture: 'x86'
-          PythonVersion: '$(PythonVersion38)'
-        x86 Python 3.9:
-          PythonArchitecture: 'x86'
-          PythonVersion: '$(PythonVersion39)'
->>>>>>> f85df2f9
-
     steps:
       - template: /.azure-pipelines/use-python-version.yml
         parameters:
@@ -361,120 +325,24 @@
 
   - job: 'EventHub LiveTest windows2019_27'
     pool:
-<<<<<<< HEAD
       name: 'azsdk-pool-mms-win-2019-general'
       vmImage: 'MMS2019'
     variables:
       DevReqsPath: './azure-sdk-for-python/sdk/eventhub/azure-eventhub/dev_requirements.txt'
       Umaqp27Path: 'uamqp-winx64-$(Pythonversion27)-whl'
       SdkPath: 'azure-sdk-for-python/sdk/eventhub/azure-eventhub'
-=======
-      vmImage: 'macOS-10.15'
-
-    strategy:
-      maxParallel: 1
-      matrix:
-        Python 2.7:
-          PythonBin: 'python2'
-          PythonVersion: '$(PythonVersion27)'
-          GetPip: 'https://bootstrap.pypa.io/pip/2.7/get-pip.py'
-        Python 3.6:
-          PythonBin: 'python3'
-          PythonVersion: '$(PythonVersion36)'
-        Python 3.7:
-          PythonBin: 'python3'
-          PythonVersion: '$(PythonVersion37)'
-        Python 3.8:
-          PythonBin: 'python3'
-          PythonVersion: '$(PythonVersion38)'
-        Python 3.9:
-          PythonBin: 'python3'
-          PythonVersion: '$(PythonVersion39)'
-
-    variables:
-      MacOSXDeploymentTarget: '10.9'
-      OpenSSLDir: $(Agent.BuildDirectory)/openssl-macosx$(MacOSXDeploymentTarget)
-      PythonVersion27: '2.7.17'
-      PythonVersion36: '3.6.8'
-      PythonVersion37: '3.7.6'
-      PythonVersion38: '3.8.2'
-      PythonVersion39: '3.9.0'
-
->>>>>>> f85df2f9
     steps:
       - script: |
           git clone https://github.com/Azure/azure-sdk-for-python.git --single-branch
         displayName: 'Clone azure-sdk-for-python'
       - task: DownloadPipelineArtifact@2
         inputs:
-<<<<<<< HEAD
           source: current
           artifactName: '$(Uamqp27Path)'
       - pwsh: |
           Add-Content $(DevReqsPath) "`n$(Pipeline.Workspace)/$(Uamqp27Path)/*.whl"
           echo "Appending $(Pipeline.Workspace)/$(Uamqp27Path)/*.whl to $(DevReqsPath)"
         displayName: 'Append latest uamqp version to dev requirements'
-=======
-          testResultsFiles: '**/test-results-*.xml'
-          testResultsFormat: 'JUnit'
-          testRunTitle: 'MacOS Python $(PythonVersion)'
-
-      - task: PublishBuildArtifacts@1
-        displayName: 'Publish wheel artifact'
-        inputs:
-          artifactName: uamqp-macosx$(MacOSXDeploymentTarget)-$(PythonVersion)-whl
-          pathToPublish: 'dist'
-
-  - job: 'Linux'
-
-    timeoutInMinutes: 120
-
-    dependsOn: 'MacOS'
-
-    pool:
-      vmImage: 'ubuntu-18.04'
-
-    strategy:
-      maxParallel: 1
-      matrix:
-        Python 2.7:
-          PythonVersion: '$(PythonVersion27)'
-          GetPip: 'https://bootstrap.pypa.io/pip/2.7/get-pip.py'
-        Python 3.6:
-          PythonVersion: '$(PythonVersion36)'
-        Python 3.7:
-          PythonVersion: '$(PythonVersion37)'
-        Python 3.8:
-          PythonVersion: '$(PythonVersion38)'
-        Python 3.9:
-          PythonVersion: '$(PythonVersion39)'
-
-    steps:
-      - template: /.azure-pipelines/use-python-version.yml
-        parameters:
-          versionSpec: '$(PythonVersion)'
-
-      - script: |
-          echo "Prepending PATH environment variable with directory: $HOME/.local/bin"
-          echo "##vso[task.prependpath]$HOME/.local/bin"
-        displayName: 'Prepare PATH'
-
-      - script: |
-          python --version
-          curl -sS $(GetPip) | python - --user
-          python -m pip --version
-          python -m pip install --user -r dev_requirements.txt
-        displayName: 'Install dependencies'
-
-      - script: python setup.py bdist_wheel
-        displayName: 'Build uAMQP Wheel'
-        env:
-          UAMQP_REBUILD_PYX: 'True'
-
-      - script: ls ./dist
-        displayName: 'Check output'
-
->>>>>>> f85df2f9
       - script: |
           python -m pip install --user --ignore-installed $(SdkPath)
           pytest $(SdkPath)/tests --doctest-modules --junitxml=junit/test-results-live.xml
