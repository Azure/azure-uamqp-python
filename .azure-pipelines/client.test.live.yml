trigger:
  - master

variables:
  PythonVersion27: '2.7'
  PythonVersion35: '3.5'
  PythonVersion36: '3.6'
  PythonVersion37: '3.7'
  PythonVersion38: '3.8'
  PythonVersion39: '3.9'
  GetPip: 'https://bootstrap.pypa.io/get-pip.py'

jobs:
  - job: 'Windows'

    pool:
      vmImage: 'vs2017-win2016'

    timeoutInMinutes: 120

    strategy:
      maxParallel: 1
      matrix:
        x64 Python 2.7:
          PythonArchitecture: 'x64'
          PythonVersion: '$(PythonVersion27)'
          GetPip: 'https://bootstrap.pypa.io/2.7/get-pip.py'
        x64 Python 3.5:
          PythonArchitecture: 'x64'
          PythonVersion: '$(PythonVersion35)'
          GetPip: 'https://bootstrap.pypa.io/3.5/get-pip.py'
        x64 Python 3.6:
          PythonArchitecture: 'x64'
          PythonVersion: '$(PythonVersion36)'
        x64 Python 3.7:
          PythonArchitecture: 'x64'
          PythonVersion: '$(PythonVersion37)'
        x64 Python 3.8:
          PythonArchitecture: 'x64'
          PythonVersion: '$(PythonVersion38)'
        x64 Python 3.9:
          PythonArchitecture: 'x64'
          PythonVersion: '$(PythonVersion39)'
        x86 Python 2.7:
          PythonArchitecture: 'x86'
          PythonVersion: '$(PythonVersion27)'
          GetPip: 'https://bootstrap.pypa.io/2.7/get-pip.py'
        x86 Python 3.5:
          PythonArchitecture: 'x86'
          PythonVersion: '$(PythonVersion35)'
          GetPip: 'https://bootstrap.pypa.io/3.5/get-pip.py'
        x86 Python 3.6:
          PythonArchitecture: 'x86'
          PythonVersion: '$(PythonVersion36)'
        x86 Python 3.7:
          PythonArchitecture: 'x86'
          PythonVersion: '$(PythonVersion37)'
        x86 Python 3.8:
          PythonArchitecture: 'x86'
          PythonVersion: '$(PythonVersion38)'
        x86 Python 3.9:
          PythonArchitecture: 'x86'
          PythonVersion: '$(PythonVersion39)'

    steps:
      - template: /.azure-pipelines/use-python-version.yml
        parameters:
          architecture: '$(PythonArchitecture)'
          versionSpec: '$(PythonVersion)'

      - powershell: |
          Invoke-WebRequest -UseBasicParsing -Uri https://download.microsoft.com/download/7/9/6/796EF2E4-801B-4FC4-AB28-B59FBF6D907B/VCForPython27.msi -OutFile VCForPython27.msi
          Start-Process -Wait -NoNewWindow msiexec.exe -ArgumentList "/i VCForPython27.msi /quiet /qn /norestart /log VCForPython27.log ALLUSERS=1"
          Get-Content VCForPython27.log
        displayName: 'Install Microsoft Visual C++ Compiler for Python 2.7'
        condition: eq(variables['PythonVersion'], variables['PythonVersion27'])

      - powershell: |
          python --version
<<<<<<< HEAD
          Invoke-WebRequest -UseBasicParsing -Uri https://bootstrap.pypa.io/get-pip.py | Select-Object -ExpandProperty Content | python - "pip < 21.0"
=======
          Invoke-WebRequest -UseBasicParsing -Uri $(GetPip) | Select-Object -ExpandProperty Content | python
          python -m pip --version
>>>>>>> 131fffac
          python -m pip install -r dev_requirements.txt
        displayName: 'Install dependencies'
        env:
          PYTHONWARNINGS: ignore:DEPRECATION

      - script: python setup.py bdist_wheel
        displayName: 'Build uAMQP Wheel'
        env:
          UAMQP_REBUILD_PYX: 'True'

      - script: dir dist
        displayName: 'Check output'

      - powershell: |
          $whlfile = Get-ChildItem -Filter *.whl dist | Select-Object -First 1 -ExpandProperty Name
          python -m pip install --ignore-installed ./dist/$whlfile
          pytest tests --doctest-modules --junitxml=junit/test-results-c.xml
          pytest samples --doctest-modules --junitxml=junit/test-results-live.xml
        displayName: 'Run tests'
        env:
          EVENT_HUB_HOSTNAME: $(python-eh-livetest-event-hub-hostname)
          EVENT_HUB_NAME: $(python-eh-livetest-event-hub-name)
          EVENT_HUB_SAS_POLICY: $(python-eh-livetest-event-hub-sas-policy)
          EVENT_HUB_SAS_KEY: $(python-eh-livetest-event-hub-sas-key)
          IOTHUB_HOSTNAME: $(python-iothub-livetest-host-name)
          IOTHUB_HUB_NAME: $(python-iothub-livetest-hub-name)
          IOTHUB_DEVICE: $(python-eh-livetest-event-hub-iothub-device)
          IOTHUB_ENDPOINT: $(python-iothub-livetest-endpoint)
          IOTHUB_SAS_POLICY: $(python-iothub-livetest-sas-policy)
          IOTHUB_SAS_KEY: $(python-iothub-livetest-sas-key)

      - task: PublishTestResults@2
        displayName: 'Publish test results'
        condition: succeededOrFailed()
        inputs:
          testResultsFiles: '**/test-results-*.xml'
          testResultsFormat: 'JUnit'
          testRunTitle: 'Windows $(PythonArchitecture) Python $(PythonVersion)'

      - task: PublishBuildArtifacts@1
        displayName: 'Publish wheel artifact'
        inputs:
          artifactName: uamqp-win$(PythonArchitecture)-$(PythonVersion)-whl
          pathToPublish: 'dist'

  - job: 'MacOS'

    dependsOn: 'Windows'

    timeoutInMinutes: 120

    pool:
      vmImage: 'macOS-10.15'

    strategy:
      maxParallel: 1
      matrix:
        Python 2.7:
          PythonBin: 'python2'
          PythonVersion: '$(PythonVersion27)'
          GetPip: 'https://bootstrap.pypa.io/2.7/get-pip.py'
        Python 3.5:
          PythonBin: 'python3'
          PythonVersion: '$(PythonVersion35)'
          GetPip: 'https://bootstrap.pypa.io/3.5/get-pip.py'
        Python 3.6:
          PythonBin: 'python3'
          PythonVersion: '$(PythonVersion36)'
        Python 3.7:
          PythonBin: 'python3'
          PythonVersion: '$(PythonVersion37)'
        Python 3.8:
          PythonBin: 'python3'
          PythonVersion: '$(PythonVersion38)'
        Python 3.9:
          PythonBin: 'python3'
          PythonVersion: '$(PythonVersion39)'

    variables:
      MacOSXDeploymentTarget: '10.9'
      OpenSSLDir: $(Agent.BuildDirectory)/openssl-macosx$(MacOSXDeploymentTarget)
      PythonVersion27: '2.7.17'
      PythonVersion35: '3.5.4'
      PythonVersion36: '3.6.8'
      PythonVersion37: '3.7.6'
      PythonVersion38: '3.8.2'
      PythonVersion39: '3.9.0'

    steps:
      - task: DownloadPipelineArtifact@1
        displayName: 'Download OpenSSL artifact'
        inputs:
          artifactName: openssl-macosx$(MacOSXDeploymentTarget)
          buildType: specific
          buildVersionToDownload: latest
          downloadPath: $(Agent.BuildDirectory)
          pipeline: 119 # azure-uamqp-python - openssl
          project: '29ec6040-b234-4e31-b139-33dc4287b756' # public

      - script: sudo xcode-select --switch /Applications/Xcode_11.3.1.app
        displayName: 'Select Xcode 11.3.1'

      - script: source ./install_python_osx.sh
        displayName: 'Install Official Python'

      - script: |
          echo "Prepending PATH environment variable with directory: /usr/local/bin"
          echo "##vso[task.prependpath]/usr/local/bin"
          export PYTHON_SHORT_VER=`echo $(PythonVersion) | cut -d . -f 1,2`
          echo "Prepending PATH environment variable with directory: $HOME/Library/Python/$PYTHON_SHORT_VER/bin"
          echo "##vso[task.prependpath]$HOME/Library/Python/$PYTHON_SHORT_VER/bin"
        displayName: 'Prepare PATH'

      - script: |
          $(PythonBin) --version
<<<<<<< HEAD
          curl -sS https://bootstrap.pypa.io/get-pip.py | $(PythonBin) - "pip < 21.0"
=======
          curl -sS $(GetPip) | $(PythonBin) - --user
          python -m pip --version
>>>>>>> 131fffac
          $(PythonBin) -m pip install --user -r dev_requirements.txt
        displayName: 'Install dependencies'

      - script: $(PythonBin) setup.py bdist_wheel
        displayName: 'Build uAMQP Wheel'
        env:
          CFLAGS: -mmacosx-version-min=$(MacOSXDeploymentTarget) -I$(OpenSSLDir)/include
          CMAKE_OSX_ARCHITECTURES: 'x86_64'
          CMAKE_OSX_DEPLOYMENT_TARGET: $(MacOSXDeploymentTarget)
          LDFLAGS: -mmacosx-version-min=$(MacOSXDeploymentTarget) -L$(OpenSSLDir)/lib
          MACOSX_DEPLOYMENT_TARGET: $(MacOSXDeploymentTarget)
          OPENSSL_INCLUDE_DIR: $(OpenSSLDir)/include
          OPENSSL_ROOT_DIR: $(OpenSSLDir)
          UAMQP_REBUILD_PYX: 'True'
          UAMQP_USE_OPENSSL: 'True'

      - script: ls ./dist
        displayName: 'Check output'

      - script: |
          $(PythonBin) -m pip install --user --ignore-installed ./dist/*.whl
          pytest tests --doctest-modules --junitxml=junit/test-results-c.xml
          pytest samples --doctest-modules --junitxml=junit/test-results-live.xml
        displayName: 'Run tests'
        env:
          EVENT_HUB_HOSTNAME: $(python-eh-livetest-event-hub-hostname)
          EVENT_HUB_NAME: $(python-eh-livetest-event-hub-name)
          EVENT_HUB_SAS_POLICY: $(python-eh-livetest-event-hub-sas-policy)
          EVENT_HUB_SAS_KEY: $(python-eh-livetest-event-hub-sas-key)
          IOTHUB_HOSTNAME: $(python-iothub-livetest-host-name)
          IOTHUB_HUB_NAME: $(python-iothub-livetest-hub-name)
          IOTHUB_DEVICE: $(python-eh-livetest-event-hub-iothub-device)
          IOTHUB_ENDPOINT: $(python-iothub-livetest-endpoint)
          IOTHUB_SAS_POLICY: $(python-iothub-livetest-sas-policy)
          IOTHUB_SAS_KEY: $(python-iothub-livetest-sas-key)

      - task: PublishTestResults@2
        displayName: 'Publish test results'
        condition: succeededOrFailed()
        inputs:
          testResultsFiles: '**/test-results-*.xml'
          testResultsFormat: 'JUnit'
          testRunTitle: 'MacOS Python $(PythonVersion)'

      - task: PublishBuildArtifacts@1
        displayName: 'Publish wheel artifact'
        inputs:
          artifactName: uamqp-macosx$(MacOSXDeploymentTarget)-$(PythonVersion)-whl
          pathToPublish: 'dist'

  - job: 'Linux'

    timeoutInMinutes: 120

    dependsOn: 'MacOS'

    pool:
      vmImage: 'ubuntu-18.04'

    strategy:
      maxParallel: 1
      matrix:
        Python 2.7:
          PythonVersion: '$(PythonVersion27)'
          GetPip: 'https://bootstrap.pypa.io/2.7/get-pip.py'
        Python 3.5:
          PythonVersion: '$(PythonVersion35)'
          GetPip: 'https://bootstrap.pypa.io/3.5/get-pip.py'
        Python 3.6:
          PythonVersion: '$(PythonVersion36)'
        Python 3.7:
          PythonVersion: '$(PythonVersion37)'
        Python 3.8:
          PythonVersion: '$(PythonVersion38)'
        Python 3.9:
          PythonVersion: '$(PythonVersion39)'

    steps:
      - template: /.azure-pipelines/use-python-version.yml
        parameters:
          versionSpec: '$(PythonVersion)'

      - script: |
          echo "Prepending PATH environment variable with directory: $HOME/.local/bin"
          echo "##vso[task.prependpath]$HOME/.local/bin"
        displayName: 'Prepare PATH'

      - script: |
          python --version
<<<<<<< HEAD
          curl -sS https://bootstrap.pypa.io/get-pip.py | python - "pip < 21.0"
=======
          curl -sS $(GetPip) | python - --user
          python -m pip --version
>>>>>>> 131fffac
          python -m pip install --user -r dev_requirements.txt
        displayName: 'Install dependencies'

      - script: python setup.py bdist_wheel
        displayName: 'Build uAMQP Wheel'
        env:
          UAMQP_REBUILD_PYX: 'True'

      - script: ls ./dist
        displayName: 'Check output'

      - script: |
          python -m pip install --user --ignore-installed ./dist/*.whl
          pytest tests --doctest-modules --junitxml=junit/test-results-c.xml
          pytest samples --doctest-modules --junitxml=junit/test-results-live.xml
        displayName: 'Run tests'
        env:
          EVENT_HUB_HOSTNAME: $(python-eh-livetest-event-hub-hostname)
          EVENT_HUB_NAME: $(python-eh-livetest-event-hub-name)
          EVENT_HUB_SAS_POLICY: $(python-eh-livetest-event-hub-sas-policy)
          EVENT_HUB_SAS_KEY: $(python-eh-livetest-event-hub-sas-key)
          IOTHUB_HOSTNAME: $(python-iothub-livetest-host-name)
          IOTHUB_HUB_NAME: $(python-iothub-livetest-hub-name)
          IOTHUB_DEVICE: $(python-eh-livetest-event-hub-iothub-device)
          IOTHUB_ENDPOINT: $(python-iothub-livetest-endpoint)
          IOTHUB_SAS_POLICY: $(python-iothub-livetest-sas-policy)
          IOTHUB_SAS_KEY: $(python-iothub-livetest-sas-key)

      - task: PublishTestResults@2
        displayName: 'Publish test results'
        condition: succeededOrFailed()
        inputs:
          testResultsFiles: '**/test-results-*.xml'
          testResultsFormat: 'JUnit'
          testRunTitle: 'Linux Python $(PythonVersion)'

      - task: PublishBuildArtifacts@1
        displayName: 'Publish wheel artifact'
        inputs:
          artifactName: uamqp-linux-$(PythonVersion)-whl
          pathToPublish: 'dist'<|MERGE_RESOLUTION|>--- conflicted
+++ resolved
@@ -77,12 +77,8 @@
 
       - powershell: |
           python --version
-<<<<<<< HEAD
           Invoke-WebRequest -UseBasicParsing -Uri https://bootstrap.pypa.io/get-pip.py | Select-Object -ExpandProperty Content | python - "pip < 21.0"
-=======
-          Invoke-WebRequest -UseBasicParsing -Uri $(GetPip) | Select-Object -ExpandProperty Content | python
           python -m pip --version
->>>>>>> 131fffac
           python -m pip install -r dev_requirements.txt
         displayName: 'Install dependencies'
         env:
@@ -198,12 +194,8 @@
 
       - script: |
           $(PythonBin) --version
-<<<<<<< HEAD
           curl -sS https://bootstrap.pypa.io/get-pip.py | $(PythonBin) - "pip < 21.0"
-=======
-          curl -sS $(GetPip) | $(PythonBin) - --user
           python -m pip --version
->>>>>>> 131fffac
           $(PythonBin) -m pip install --user -r dev_requirements.txt
         displayName: 'Install dependencies'
 
@@ -293,12 +285,8 @@
 
       - script: |
           python --version
-<<<<<<< HEAD
           curl -sS https://bootstrap.pypa.io/get-pip.py | python - "pip < 21.0"
-=======
-          curl -sS $(GetPip) | python - --user
           python -m pip --version
->>>>>>> 131fffac
           python -m pip install --user -r dev_requirements.txt
         displayName: 'Install dependencies'
 
